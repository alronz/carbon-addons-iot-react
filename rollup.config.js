import babel from 'rollup-plugin-babel';
import resolve from 'rollup-plugin-node-resolve';
import commonjs from 'rollup-plugin-commonjs';
import replace from 'rollup-plugin-replace';
import { uglify } from 'rollup-plugin-uglify';
import filesize from 'rollup-plugin-filesize';
import postcss from 'rollup-plugin-postcss';
<<<<<<< HEAD
import copy from 'rollup-plugin-copy';
import autoprefixer from 'autoprefixer';
=======
import json from 'rollup-plugin-json';
>>>>>>> 35b510a8

const env = process.env.NODE_ENV || 'development';
const prodSettings = env === 'development' ? [] : [uglify(), filesize()];

// Converts `_component-name.scss` to `ComponentName/_component-name.scss`
// and handles the word `ui` to be uppercase `UI`
const sanitizeAndCamelCase = (fileName, extension) => {
  return `${fileName
    .replace('_', '')
    .split('-')
    .map(word =>
      word === 'ui' ? `${word.toUpperCase()}` : `${word[0].toUpperCase() + word.substring(1)}`
    )
    .join('')}/${fileName}.${extension}`;
};

export default {
  input: 'src/index.js',
  output: {
    file: 'lib/index.js',
    name: 'CarbonAddonsIoTReact',
    format: 'umd',
    globals: {
      classnames: 'classNames',
      'prop-types': 'PropTypes',
      react: 'React',
      'react-dom': 'ReactDOM',
      '@carbon/charts': 'CarbonCharts',
      '@carbon/charts-react': 'CarbonChartsReact',
      'carbon-icons': 'CarbonIcons',
      '@carbon/icons-react': 'CarbonIconsReact',
      'carbon-components': 'CarbonComponents',
      'carbon-components-react': 'CarbonComponentsReact',
      'styled-components': 'styled',
      d3: 'd3',
    },
  },
  external: [
    'react',
    'styled-components',
    'prop-types',
    'carbon-components-react',
    'carbon-icons',
    '@carbon/charts',
    '@carbon/charts-react',
    '@carbon/icons',
    '@carbon/icons-react',
    'carbon-components',
    'd3',
  ],
  plugins: [
    resolve({ browser: true, extensions: ['.mjs', '.js', '.jsx', '.json'] }),
    postcss({
      extract: 'lib/css/carbon-addons-iot-react.css',
      sourceMap: true,
      use: ['sass'],
      plugins: [autoprefixer],
    }),
    copy({
      targets: [
        // Sass entrypoint
        { src: 'src/styles.scss', dest: 'lib/scss' },

        // Sass globals
        {
          src: 'src/globals',
          dest: 'lib/scss',
        },

        // Sass components
        {
          src: ['src/components/**/*.scss', '!src/components/Notification/*.scss'],
          dest: 'lib/scss/components',
          rename: (name, extension) => sanitizeAndCamelCase(name, extension),
        },

        // Sass components with non-standard folder structure, or multiple files per folder
        {
          src: 'src/components/Notification/*.scss',
          dest: 'lib/scss/components/Notification',
        },
      ],
      verbose: env !== 'development', // logs the file copy list on production builds for easier debugging
    }),
    commonjs({
      namedExports: {
        'react-js': ['isValidElementType'],
        'node_modules/carbon-components-react/lib/components/UIShell/index.js': [
          'Header',
          'HeaderName',
          'HeaderMenu',
          'HeaderMenuButton',
          'HeaderGlobalBar',
          'HeaderGlobalAction',
          'SkipToContent',
          'HeaderMenuItem',
          'HeaderNavigation',
          'HeaderPanel',
          'SideNav',
          'SideNavItems',
          'SideNavLink',
          'SideNavMenu',
          'SideNavMenuItem',
          'SideNavFooter',
        ],
      },

      include: 'node_modules/**',
    }),
    babel({
      exclude: 'node_modules/**',
    }),
    replace({
      'process.env.NODE_ENV': JSON.stringify(env),
    }),
    json({
      // All JSON files will be parsed by default,
      // but you can also specifically include/exclude files
      exclude: ['node_modules'],

      // for tree-shaking, properties will be declared as
      // variables, using either `var` or `const`
      preferConst: true, // Default: false

      // specify indentation for the generated default export —
      // defaults to '\t'
      indent: '  ',

      // ignores indent and generates the smallest code
      compact: true, // Default: false

      // generate a named export for every property of the JSON object
      namedExports: true, // Default: true
    }),
    ...prodSettings,
  ],
};<|MERGE_RESOLUTION|>--- conflicted
+++ resolved
@@ -5,12 +5,9 @@
 import { uglify } from 'rollup-plugin-uglify';
 import filesize from 'rollup-plugin-filesize';
 import postcss from 'rollup-plugin-postcss';
-<<<<<<< HEAD
 import copy from 'rollup-plugin-copy';
 import autoprefixer from 'autoprefixer';
-=======
 import json from 'rollup-plugin-json';
->>>>>>> 35b510a8
 
 const env = process.env.NODE_ENV || 'development';
 const prodSettings = env === 'development' ? [] : [uglify(), filesize()];
