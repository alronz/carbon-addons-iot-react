// Needed so that any component that uses sizeme can be jest tested
import sizeMe from 'react-sizeme';

sizeMe.noPlaceholders = true;

<<<<<<< HEAD
// Styles
export styles from './styles.scss';

// Components
export Button from './components/Button';
=======
// Widgets
export ButtonEnhanced from './components/ButtonEnhanced';
>>>>>>> 35b510a8
export Table from './components/Table';
export AddCard from './components/AddCard';
export ComposedModal from './components/ComposedModal';
export WizardModal from './components/WizardModal';
export WizardInline from './components/WizardInline/WizardInline';
export StatefulWizardInline from './components/WizardInline/StatefulWizardInline';
export TableHead from './components/Table/TableHead/TableHead';
export TableBody from './components/Table/TableBody/TableBody';
export TableToolbar from './components/Table/TableToolbar/TableToolbar';
export EmptyTable from './components/Table/EmptyTable/EmptyTable';
export TableSkeletonWithHeaders from './components/Table/TableSkeletonWithHeaders/TableSkeletonWithHeaders';
export StatefulTable from './components/Table/StatefulTable';
export TileCatalog from './components/TileCatalog/TileCatalog';
export StatefulTileCatalog from './components/TileCatalog/StatefulTileCatalog';
export SimplePagination from './components/SimplePagination/SimplePagination';
export CatalogContent from './components/TileCatalog/CatalogContent';
export ProgressIndicator from './components/ProgressIndicator/ProgressIndicator';
export ComposedStructuredList from './components/ComposedStructuredList/ComposedStructuredList';
export ResourceList from './components/ResourceList/ResourceList';
export FileDrop from './components/FileDrop/FileDrop';
export PageTitleBar from './components/PageTitleBar/PageTitleBar';

// reusable reducers
export { baseTableReducer } from './components/Table/baseTableReducer';
export { tableReducer } from './components/Table/tableReducer';
export { tileCatalogReducer } from './components/TileCatalog/tileCatalogReducer';
export * as tableActions from './components/Table/tableActionCreators';

// Page related helpers
export PageHero from './components/Page/PageHero';
export PageWorkArea from './components/Page/PageWorkArea';
export NavigationBar from './components/NavigationBar/NavigationBar';
export Header from './components/Header';
export SideNav from './components/SideNav';

// Dashboard
export Dashboard from './components/Dashboard/Dashboard';
export Card from './components/Card/Card';
export ValueCard from './components/ValueCard/ValueCard';
export {
  CARD_TYPES,
  CARD_SIZES,
  DASHBOARD_BREAKPOINTS,
  DASHBOARD_SIZES,
} from './constants/LayoutConstants';
export { findMatchingThresholds } from './components/TableCard/TableCard';
<<<<<<< HEAD

// Carbon proxy
export {
  Accordion,
  AccordionItem,
  Breadcrumb,
  BreadcrumbItem,
  Checkbox,
  CodeSnippet,
  ComboBox,
  ModalHeader,
  ModalBody,
  ModalFooter,
  ContentSwitcher,
  Copy,
  CopyButton,
  DangerButton,
  // TODO consolidate Carbon's datatable exports below with our table exports
  // default as DataTable,
  // Table,
  // TableActionList,
  // TableBatchAction,
  // TableBatchActions,
  // TableBody,
  // TableCell,
  // TableContainer,
  // TableExpandHeader,
  // TableExpandRow,
  // TableExpandedRow,
  // TableHead,
  // TableHeader,
  // TableRow,
  // TableSelectAll,
  // TableSelectRow,
  // TableToolbar,
  // TableToolbarAction,
  // TableToolbarContent,
  // TableToolbarSearch,
  // TableToolbarMenu,
  DatePicker,
  DatePickerInput,
  Dropdown,
  FileUploader,
  Filename,
  FileUploaderButton,
  Form,
  FormGroup,
  FormItem,
  FormLabel,
  Icon,
  InlineLoading,
  Link,
  ListItem,
  Loading,
  Modal,
  ModalWrapper,
  MultiSelect,
  ToastNotification,
  InlineNotification,
  NotificationButton,
  NotificationTextDetails,
  NumberInput,
  OrderedList,
  OverflowMenu,
  OverflowMenuItem,
  Pagination,
  PrimaryButton,
  // TODO Consolidate ProgressIndicator export from Carbon below with our ProgressIndicator export
  // ProgressIndicator,
  ProgressStep,
  RadioButton,
  RadioButtonGroup,
  Search,
  SearchFilterButton,
  SearchLayoutButton,
  SecondaryButton,
  Select,
  SelectItem,
  SelectItemGroup,
  Switch,
  Slider,
  StructuredListWrapper,
  StructuredListHead,
  StructuredListBody,
  StructuredListRow,
  StructuredListInput,
  StructuredListCell,
  Tab,
  TabContent,
  Tabs,
  Tag,
  TextArea,
  TextInput,
  Tile,
  ClickableTile,
  SelectableTile,
  ExpandableTile,
  TileAboveTheFoldContent,
  TileBelowTheFoldContent,
  RadioTile,
  TileGroup,
  TimePicker,
  TimePickerSelect,
  Toggle,
  ToggleSmall,
  Toolbar,
  ToolbarItem,
  ToolbarTitle,
  ToolbarOption,
  ToolbarDivider,
  ToolbarSearch,
  Tooltip,
  TooltipDefinition,
  TooltipIcon,
  UnorderedList,
  SkeletonText,
  SkeletonPlaceholder,
  DataTableSkeleton,
  AccordionSkeleton,
  BreadcrumbSkeleton,
  ButtonSkeleton,
  CheckboxSkeleton,
  CodeSnippetSkeleton,
  DropdownSkeleton,
  FileUploaderSkeleton,
  NumberInputSkeleton,
  ProgressIndicatorSkeleton,
  RadioButtonSkeleton,
  SearchSkeleton,
  SelectSkeleton,
  SliderSkeleton,
  StructuredListSkeleton,
  TabsSkeleton,
  TagSkeleton,
  TextAreaSkeleton,
  TextInputSkeleton,
  ToggleSkeleton,
  ToggleSmallSkeleton,
  IconSkeleton,
  DatePickerSkeleton,
  // -----------------------
  // UI Shell proxy exports
  // -----------------------
  Content,
  // TODO Consolidate Header export from Carbon below with our Header export
  // Header,
  HeaderContainer,
  HeaderGlobalAction,
  HeaderGlobalBar,
  HeaderMenu,
  HeaderMenuButton,
  HeaderMenuItem,
  HeaderName,
  HeaderNavigation,
  HeaderPanel,
  Switcher,
  SwitcherItem,
  SwitcherItemLink,
  SwitcherDivider,
  SkipToContent,
  // TODO Consolidate SideNav export from Carbon below with our SideNav export
  // SideNav,
  SideNavDetails,
  SideNavFooter,
  SideNavHeader,
  SideNavIcon,
  SideNavItem,
  SideNavItems,
  SideNavLink,
  SideNavLinkText,
  SideNavMenu,
  SideNavMenuItem,
  SideNavSwitcher,
} from 'carbon-components-react';
=======
export { validateDashboardJSON } from './utils/schemas/validators';
export { determineCardRange } from './utils/cardUtilityFunctions';
>>>>>>> 35b510a8
<|MERGE_RESOLUTION|>--- conflicted
+++ resolved
@@ -3,16 +3,11 @@
 
 sizeMe.noPlaceholders = true;
 
-<<<<<<< HEAD
 // Styles
 export styles from './styles.scss';
 
 // Components
 export Button from './components/Button';
-=======
-// Widgets
-export ButtonEnhanced from './components/ButtonEnhanced';
->>>>>>> 35b510a8
 export Table from './components/Table';
 export AddCard from './components/AddCard';
 export ComposedModal from './components/ComposedModal';
@@ -59,7 +54,6 @@
   DASHBOARD_SIZES,
 } from './constants/LayoutConstants';
 export { findMatchingThresholds } from './components/TableCard/TableCard';
-<<<<<<< HEAD
 
 // Carbon proxy
 export {
@@ -234,7 +228,8 @@
   SideNavMenuItem,
   SideNavSwitcher,
 } from 'carbon-components-react';
-=======
 export { validateDashboardJSON } from './utils/schemas/validators';
-export { determineCardRange } from './utils/cardUtilityFunctions';
->>>>>>> 35b510a8
+export {
+  determineCardRange,
+  determineMaxValueCardAttributeCount,
+} from './utils/cardUtilityFunctions';