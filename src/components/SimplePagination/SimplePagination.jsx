--- conflicted
+++ resolved
@@ -85,47 +85,28 @@
       <StyledPageLabel maxPage={maxPage}>
         {pageText ? `${pageText} ${page}` : pageOfPagesText(page, maxPage)}
       </StyledPageLabel>
-<<<<<<< HEAD
-      <StyledButton
-        className="bx--pagination__button bx--pagination__button--backward"
-        role="button"
-        tabIndex={hasPrev ? 0 : -1}
-        onClick={hasPrev ? handlePrev : undefined}
-        onKeyDown={hasPrev ? evt => handleEnterKeyDown(evt, handlePrev) : undefined}
-      >
-        <CaretLeft description={prevPageText} />
-      </StyledButton>
-      <StyledButton
-        className="bx--pagination__button bx--pagination__button--forward"
-        role="button"
-        tabIndex={hasNext ? 0 : -1}
-        onClick={hasNext ? handleNext : undefined}
-        onKeyDown={hasNext ? evt => handleEnterKeyDown(evt, handleNext) : undefined}
-      >
-        <CaretRight description={nextPageText} />
-      </StyledButton>
-=======
       {maxPage > 1 ? (
         <>
           <StyledButton
+            className="bx--pagination__button bx--pagination__button--backward"
             role="button"
             tabIndex={hasPrev ? 0 : -1}
             onClick={hasPrev ? handlePrev : undefined}
             onKeyDown={hasPrev ? evt => handleEnterKeyDown(evt, handlePrev) : undefined}
           >
-            <Icon name="icon--chevron--left" description={prevPageText} />
+            <CaretLeft description={prevPageText} />
           </StyledButton>
           <StyledButton
+            className="bx--pagination__button bx--pagination__button--forward"
             role="button"
             tabIndex={hasNext ? 0 : -1}
             onClick={hasNext ? handleNext : undefined}
             onKeyDown={hasNext ? evt => handleEnterKeyDown(evt, handleNext) : undefined}
           >
-            <Icon name="icon--chevron--right" description={nextPageText} />
+            <CaretRight description={nextPageText} />
           </StyledButton>
         </>
       ) : null}
->>>>>>> 03092594
     </StyledContainer>
   );
 };
