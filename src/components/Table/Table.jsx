--- conflicted
+++ resolved
@@ -2,12 +2,8 @@
 import PropTypes from 'prop-types';
 import styled from 'styled-components';
 import merge from 'lodash/merge';
-<<<<<<< HEAD
+import pick from 'lodash/pick';
 import { Button, PaginationV2, DataTable, Checkbox, SkeletonText } from 'carbon-components-react';
-=======
-import pick from 'lodash/pick';
-import { Button, PaginationV2, DataTable, Checkbox } from 'carbon-components-react';
->>>>>>> 26e67b19
 import { iconGrid, iconFilter } from 'carbon-icons';
 import { Bee32 } from '@carbon/icons-react';
 
@@ -418,75 +414,24 @@
         </TableToolbar>
 
         <CarbonTable zebra={false}>
-<<<<<<< HEAD
-          <TableHead>
-            <TableRow>
-              {options.hasRowExpansion ? <TableExpandHeader /> : null}
-              {options.hasRowSelection ? (
-                <TableHeader
-                  style={Object.assign(
-                    { paddingBottom: '0.5rem' },
-                    filterBarActive === true ? filterBarActiveStyle : {}
-                  )}>
-                  {/* TODO: Replace checkbox with TableSelectAll component when onChange bug is fixed
-                    https://github.com/IBM/carbon-components-react/issues/1088 */}
-                  <Checkbox
-                    id="select-all"
-                    labelText="Select All"
-                    hideLabel
-                    indeterminate={view.table.isSelectAllIndeterminate}
-                    checked={view.table.isSelectAllSelected}
-                    onChange={() => actions.table.onSelectAll(!view.table.isSelectAllSelected)}
-                  />
-                </TableHeader>
-              ) : null}
-              {visibleColumns.map(column => {
-                const hasSort =
-                  view.table && view.table.sort && view.table.sort.columnId === column.id;
-                return (
-                  <TableHeader
-                    id={`${id}-Header-Column-${column.id}`}
-                    key={`column-${column.id}`}
-                    style={filterBarActive === true ? filterBarActiveStyle : {}}
-                    isSortable={column.isSortable}
-                    isSortHeader={hasSort}
-                    onClick={() => {
-                      if (column.isSortable && actions.table.onChangeSort) {
-                        actions.table.onChangeSort(column.id);
-                      }
-                    }}
-                    sortDirection={hasSort ? view.table.sort.direction : 'NONE'}>
-                    {column.name}
-                  </TableHeader>
-                );
-              })}
-              {options.hasRowActions ? <TableHeader>&nbsp;</TableHeader> : null}
-            </TableRow>
-            {filterBarActive && (
-              <FilterHeaderRow
-                columns={visibleColumns.map(column => ({
-                  ...column.filter,
-                  id: column.id,
-                  isFilterable: !isNil(column.filter),
-                }))}
-                key={JSON.stringify(view.filters)}
-                filters={view.filters}
-                tableOptions={options}
-                onApplyFilter={actions.toolbar.onApplyFilter}
-              />
-            )}
-            {columnBarActive && (
-              <ColumnHeaderRow
-                columns={columns.map(column => ({
-                  id: column.id,
-                  name: column.name,
-                }))}
-                ordering={view.table.ordering}
-                tableOptions={options}
-                onChangeOrdering={actions.table.onChangeOrdering}
-              />
-            )}
-          </TableHead>
+          <TableHead
+            options={pick(options, 'hasRowSelection', 'hasRowExpansion', 'hasRowActions')}
+            columns={columns}
+            filters={view.filters}
+            actions={{
+              ...pick(actions.toolbar, 'onApplyFilter'),
+              ...pick(actions.table, 'onSelectAll', 'onChangeSort', 'onChangeOrdering'),
+            }}
+            tableState={{
+              activeBar: view.toolbar.activeBar,
+              filters: view.filters,
+              ...view.table,
+              selection: {
+                isSelectAllSelected: view.table.isSelectAllSelected,
+                isSelectAllIndeterminate: view.table.isSelectAllIndeterminate,
+              },
+            }}
+          />
           {view.table.loadingState.isLoading ? (
             <TableBody>
               <StyledLoadingTableRow>
@@ -511,27 +456,6 @@
               ))}
             </TableBody>
           ) : visibleData && visibleData.length ? (
-=======
-          <TableHead
-            options={pick(options, 'hasRowSelection', 'hasRowExpansion', 'hasRowActions')}
-            columns={columns}
-            filters={view.filters}
-            actions={{
-              ...pick(actions.toolbar, 'onApplyFilter'),
-              ...pick(actions.table, 'onSelectAll', 'onChangeSort', 'onChangeOrdering'),
-            }}
-            tableState={{
-              activeBar: view.toolbar.activeBar,
-              filters: view.filters,
-              ...view.table,
-              selection: {
-                isSelectAllSelected: view.table.isSelectAllSelected,
-                isSelectAllIndeterminate: view.table.isSelectAllIndeterminate,
-              },
-            }}
-          />
-          {visibleData && visibleData.length ? (
->>>>>>> 26e67b19
             <TableBody>
               {visibleData.map(i => {
                 const isRowExpanded =
