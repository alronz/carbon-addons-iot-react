--- conflicted
+++ resolved
@@ -351,11 +351,8 @@
           filterNone: i18n.filterNone,
           filterAscending: i18n.filterAscending,
           filterDescending: i18n.filterDescending,
-<<<<<<< HEAD
           downloadIconDescription: i18n.downloadIconDescription,
-=======
           rowCountInHeader: i18n.rowCountInHeader,
->>>>>>> b5ab780c
         }}
         actions={pick(
           actions.toolbar,
