import React from 'react';
import PropTypes from 'prop-types';
import merge from 'lodash/merge';
import pick from 'lodash/pick';
import { PaginationV2, DataTable } from 'carbon-components-react';
import get from 'lodash/get';
import isNil from 'lodash/isNil';

import { defaultFunction } from '../../utils/componentUtilityFunctions';

import {
  TableColumnsPropTypes,
  TableRowPropTypes,
  ExpandedRowsPropTypes,
  EmptyStatePropTypes,
  TableSearchPropTypes,
  I18NPropTypes,
} from './TablePropTypes';
import TableHead from './TableHead/TableHead';
import TableToolbar from './TableToolbar/TableToolbar';
import EmptyTable from './EmptyTable/EmptyTable';
import TableSkeletonWithHeaders from './TableSkeletonWithHeaders/TableSkeletonWithHeaders';
import TableBody from './TableBody/TableBody';

const { Table: CarbonTable, TableContainer } = DataTable;

const propTypes = {
  /** DOM ID for component */
  id: PropTypes.string,
  /** render zebra stripes or not */
  zebra: PropTypes.bool,
  /**  lighter styling where regular table too visually heavy */
  lightweight: PropTypes.bool,
  /** Specify the properties of each column in the table */
  columns: TableColumnsPropTypes.isRequired,
  /** Row value data for the body of the table */
  data: TableRowPropTypes.isRequired,
  /** Expanded data for the table details */
  expandedData: ExpandedRowsPropTypes,
  /** Optional properties to customize how the table should be rendered */
  options: PropTypes.shape({
    hasPagination: PropTypes.bool,
    hasRowSelection: PropTypes.bool,
    hasRowStickySelection: PropTypes.bool,
    hasRowExpansion: PropTypes.bool,
    hasRowNesting: PropTypes.bool,
    hasRowActions: PropTypes.bool,
    hasFilter: PropTypes.bool,
    /** has simple search capability */
    hasSearch: PropTypes.bool,
    hasColumnSelection: PropTypes.bool,
  }),

  /** Initial state of the table, should be updated via a local state wrapper component implementation or via a central store/redux see StatefulTable component for an example */
  view: PropTypes.shape({
    pagination: PropTypes.shape({
      pageSize: PropTypes.number,
      pageSizes: PropTypes.arrayOf(PropTypes.number),
      page: PropTypes.number,
      totalItems: PropTypes.number,
    }),
    filters: PropTypes.arrayOf(
      PropTypes.shape({
        columnId: PropTypes.string.isRequired,
        value: PropTypes.string.isRequired,
      })
    ),
    toolbar: PropTypes.shape({
      /** Specify which header row to display, will display default header row if null */
      activeBar: PropTypes.oneOf(['filter', 'column']),
      /** optional content to render inside the toolbar  */
      customToolbarContent: PropTypes.node,
      /** Specify which batch actions to render in the batch action bar. If empty, no batch action toolbar will display */
      batchActions: PropTypes.arrayOf(
        PropTypes.shape({
          id: PropTypes.string.isRequired,
          labelText: PropTypes.string.isRequired,
          icon: PropTypes.oneOfType([
            PropTypes.shape({
              width: PropTypes.string,
              height: PropTypes.string,
              viewBox: PropTypes.string.isRequired,
              svgData: PropTypes.object.isRequired,
            }),
            PropTypes.string,
          ]),
          iconDescription: PropTypes.string,
        })
      ),
      /** Simple search state */
      search: TableSearchPropTypes,
    }),
    table: PropTypes.shape({
      isSelectAllSelected: PropTypes.bool,
      isSelectAllIndeterminate: PropTypes.bool,
      selectedIds: PropTypes.arrayOf(PropTypes.string),
      stickySelectedRowId: PropTypes.string,
      sort: PropTypes.shape({
        columnId: PropTypes.string,
        direction: PropTypes.oneOf(['NONE', 'ASC', 'DESC']),
      }),
      /* Specify column ordering and visibility */
      ordering: PropTypes.arrayOf(
        PropTypes.shape({
          columnId: PropTypes.string.isRequired,
          /* Visibility of column in table, defaults to false */
          isHidden: PropTypes.bool,
        })
      ),
      expandedIds: PropTypes.arrayOf(PropTypes.string),
      emptyState: EmptyStatePropTypes,
      loadingState: PropTypes.shape({
        isLoading: PropTypes.bool,
        rowCount: PropTypes.number,
      }),
    }),
  }),
  /** Callbacks for actions of the table, can be used to update state in wrapper component to update `view` props */
  actions: PropTypes.shape({
    pagination: PropTypes.shape({
      /** Specify a callback for when the current page or page size is changed. This callback is passed an object parameter containing the current page and the current page size */
      onChangePage: PropTypes.func,
    }),
    toolbar: PropTypes.shape({
      onApplyFilter: PropTypes.func,
      onToggleFilter: PropTypes.func,
      onToggleColumnSelection: PropTypes.func,
      /** Specify a callback for when the user clicks toolbar button to clear all filters. Recieves a parameter of the current filter values for each column */
      onClearAllFilters: PropTypes.func,
      onCancelBatchAction: PropTypes.func,
      onApplyBatchAction: PropTypes.func,
      /** Apply a search criteria to the table */
      onApplySearch: PropTypes.func,
    }),
    table: PropTypes.shape({
      onRowSelected: PropTypes.func,
      onRowStickySelected: PropTypes.func,
      onRowClicked: PropTypes.func,
      onRowExpanded: PropTypes.func,
      onSelectAll: PropTypes.func,
      onChangeSort: PropTypes.func,
      onApplyRowAction: PropTypes.func,
      onEmptyStateAction: PropTypes.func,
      onChangeOrdering: PropTypes.func,
    }).isRequired,
  }),
  i18n: I18NPropTypes,
};

export const defaultProps = baseProps => ({
  id: 'Table',
  zebra: false,
  lightweight: false,
  options: {
    hasPagination: false,
    hasRowSelection: false,
    hasRowStickySelection: false,
    hasRowExpansion: false,
    hasRowActions: false,
    hasRowNesting: false,
    hasFilter: false,
    hasSearch: false,
    hasColumnSelection: false,
  },
  view: {
    pagination: {
      pageSize: 10,
      pageSizes: [10, 20, 30],
      page: 1,
      totalItems: baseProps.data && baseProps.data.length,
    },
    filters: [],
    toolbar: {
      batchActions: [],
      search: {},
    },
    table: {
      expandedIds: [],
      isSelectAllSelected: false,
      selectedIds: [],
      stickySelectedRowId: '',
      sort: {},
      ordering: baseProps.columns && baseProps.columns.map(i => ({ columnId: i.id })),
      loadingState: {
        rowCount: 5,
      },
    },
  },
  actions: {
    pagination: { onChangePage: defaultFunction('actions.pagination.onChangePage') },
    toolbar: {
      onToggleFilter: defaultFunction('actions.toolbar.onToggleFilter'),
      onToggleColumnSelection: defaultFunction('actions.toolbar.onToggleColumnSelection'),
      onApplyBatchAction: defaultFunction('actions.toolbar.onApplyBatchAction'),
      onCancelBatchAction: defaultFunction('actions.toolbar.onCancelBatchAction'),
    },
    table: {
      onChangeSort: defaultFunction('actions.table.onChangeSort'),
      onRowExpanded: defaultFunction('actions.table.onRowExpanded'),
      onRowClicked: defaultFunction('actions.table.onRowClicked'),
      onApplyRowAction: defaultFunction('actions.table.onApplyRowAction'),
      onEmptyStateAction: defaultFunction('actions.table.onEmptyStateAction'),
      onChangeOrdering: defaultFunction('actions.table.onChangeOrdering'),
    },
  },
  i18n: {
    /** pagination */
    pageBackwardAria: 'Previous page',
    pageForwardAria: 'Next page',
    pageNumberAria: 'Page Number',
    itemsPerPage: 'Items per page:',
    itemsRange: (min, max) => `${min}–${max} items`,
    currentPage: page => `page ${page}`,
    itemsRangeWithTotal: (min, max, total) => `${min}–${max} of ${total} items`,
    pageRange: (current, total) => `${current} of ${total} pages`,
    /** table body */
    overflowMenuAria: 'More actions',
    clickToExpandAria: 'Click to expand content',
    clickToCollapseAria: 'Click to collapse content',
    selectAllAria: 'Select all items',
    selectRowAria: 'Select row',
    /** toolbar */
    clearAllFilters: 'Clear all filters',
    columnSelectionButtonAria: 'Column Selection',
    filterButtonAria: 'Filters',
    searchPlaceholder: 'Search',
    clearFilterAria: 'Clear filter',
    filterAria: 'Filter',
    openMenuAria: 'Open menu',
    closeMenuAria: 'Close menu',
    clearSelectionAria: 'Clear selection',
    /** empty state */
    emptyMessage: 'There is no data',
    emptyMessageWithFilters: 'No results match the current filters',
    emptyButtonLabel: 'Create some data',
    emptyButtonLabelWithFilters: 'Clear all filters',
  },
});

const Table = props => {
  const {
    id,
    columns,
    data,
    expandedData,
    view,
    actions,
    options,
    lightweight,
    className,
    i18n,
    ...others
  } = merge({}, defaultProps(props), props);

  const handleClearFilters = () => {
    if (actions.toolbar && actions.toolbar.onClearAllFilters) {
      actions.toolbar.onClearAllFilters();
    }
    if (actions.toolbar && actions.toolbar.onApplySearch) {
      actions.toolbar.onApplySearch('');
    }
  };

  const minItemInView =
    options.hasPagination && view.pagination
      ? (view.pagination.page - 1) * view.pagination.pageSize
      : 0;
  const maxItemInView =
    options.hasPagination && view.pagination
      ? view.pagination.page * view.pagination.pageSize
      : data.length;
  const visibleData = data.slice(minItemInView, maxItemInView);

  const visibleColumns = columns.filter(
    c => !(view.table.ordering.find(o => o.columnId === c.id) || { isHidden: false }).isHidden
  );
  const totalColumns =
    visibleColumns.length +
    (options.hasRowSelection ? 1 : 0) +
    (options.hasRowExpansion ? 1 : 0) +
    (options.hasRowActions ? 1 : 0);

  const isFiltered =
    view.filters.length > 0 ||
    (!isNil(view.toolbar) &&
      !isNil(view.toolbar.search) &&
      !isNil(view.toolbar.search.value) &&
      view.toolbar.search.value !== '');

  return (
    <div id={id} className={className}>
      <TableToolbar
        clearAllFiltersText={i18n.clearAllFilters}
        columnSelectionText={i18n.columnSelectionButtonAria}
        filterText={i18n.filterButtonAria}
        searchPlaceholderText={i18n.searchPlaceholder}
        actions={pick(
          actions.toolbar,
          'onCancelBatchAction',
          'onApplyBatchAction',
          'onClearAllFilters',
          'onToggleColumnSelection',
          'onToggleFilter',
          'onApplySearch'
        )}
        options={pick(options, 'hasColumnSelection', 'hasFilter', 'hasSearch')}
        tableState={{
          totalSelected: view.table.selectedIds.length,
          totalFilters: view.filters ? view.filters.length : 0,
          ...pick(view.toolbar, 'batchActions', 'search', 'activeBar', 'customToolbarContent'),
        }}
      />
      <TableContainer>
        <CarbonTable {...others}>
          <TableHead
            {...others}
            lightweight={lightweight}
            options={pick(options, 'hasRowSelection', 'hasRowExpansion', 'hasRowActions')}
            columns={columns}
            filters={view.filters}
            actions={{
              ...pick(actions.toolbar, 'onApplyFilter'),
              ...pick(actions.table, 'onSelectAll', 'onChangeSort', 'onChangeOrdering'),
            }}
            selectAllText={i18n.selectAllAria}
            clearFilterText={i18n.clearFilterAria}
            filterText={i18n.filterAria}
            clearSelectionText={i18n.clearSelectionAria}
            openMenuText={i18n.openMenuAria}
            closeMenuText={i18n.closeMenuAria}
            tableState={{
              activeBar: view.toolbar.activeBar,
              filters: view.filters,
              ...view.table,
              selection: {
                isSelectAllSelected: view.table.isSelectAllSelected,
                isSelectAllIndeterminate: view.table.isSelectAllIndeterminate,
              },
            }}
          />
          {view.table.loadingState.isLoading ? (
            <TableSkeletonWithHeaders
              columns={visibleColumns}
              {...pick(options, 'hasRowSelection', 'hasRowExpansion', 'hasRowActions')}
              rowCount={view.table.loadingState.rowCount}
            />
          ) : visibleData && visibleData.length ? (
            <TableBody
              id={id}
              rows={visibleData}
              expandedRows={expandedData}
              columns={visibleColumns}
              expandedIds={view.table.expandedIds}
              selectedIds={view.table.selectedIds}
              stickySelectedRowId={view.table.stickySelectedRowId}
              selectRowText={get(view, 'selection.selectRowText')}
              overflowMenuText={i18n.overflowMenuAria}
              clickToExpandText={i18n.clickToExpandAria}
              clickToCollapseText={i18n.clickToCollapseAria}
              totalColumns={totalColumns}
              {...pick(
                options,
                'hasRowSelection',
<<<<<<< HEAD
                'hasRowStickySelection',
                'hasRowExpansion',
=======
                'hasRowExpansion',
                'hasRowActions',
                'hasRowNesting',
>>>>>>> 52249094
                'shouldExpandOnRowClick'
              )}
              ordering={view.table.ordering}
              actions={pick(
                actions.table,
                'onRowSelected',
                'onApplyRowAction',
                'onRowExpanded',
                'onRowClicked',
                'onRowStickySelected'
              )}
            />
          ) : (
            <EmptyTable
              totalColumns={totalColumns}
              isFiltered={isFiltered}
              emptyState={
                // only show emptyState if no filters or search is applied
                view.table.emptyState && !isFiltered
                  ? view.table.emptyState
                  : {
                      message: i18n.emptyMessage,
                      messageWithFilters: i18n.emptyMessageWithFilters,
                      buttonLabel: i18n.emptyButtonLabel,
                      buttonLabelWithFilters: i18n.emptyButtonLabelWithFilters,
                    }
              }
              onEmptyStateAction={
                isFiltered ? handleClearFilters : actions.table.onEmptyStateAction
              }
            />
          )}
        </CarbonTable>
      </TableContainer>

      {options.hasPagination &&
      !view.table.loadingState.isLoading &&
      visibleData &&
      visibleData.length ? ( // don't show pagination row while loading
        <PaginationV2
          {...view.pagination}
          onChange={actions.pagination.onChangePage}
          backwardText={i18n.pageBackwardAria}
          forwardText={i18n.pageForwardAria}
          pageNumberText={i18n.pageNumberAria}
          itemsPerPageText={i18n.itemsPerPage}
          itemText={i18n.itemsRange}
          itemRangeText={i18n.itemsRangeWithTotal}
          pageText={i18n.currentPage}
          pageRangeText={i18n.pageRange}
        />
      ) : null}
    </div>
  );
};

Table.propTypes = propTypes;
Table.defaultProps = defaultProps({});

export default Table;<|MERGE_RESOLUTION|>--- conflicted
+++ resolved
@@ -361,14 +361,10 @@
               {...pick(
                 options,
                 'hasRowSelection',
-<<<<<<< HEAD
                 'hasRowStickySelection',
-                'hasRowExpansion',
-=======
                 'hasRowExpansion',
                 'hasRowActions',
                 'hasRowNesting',
->>>>>>> 52249094
                 'shouldExpandOnRowClick'
               )}
               ordering={view.table.ordering}
