import React, { useMemo } from 'react';
import PropTypes from 'prop-types';
import { DataTable } from 'carbon-components-react';
import pick from 'lodash/pick';

import { ExpandedRowsPropTypes, TableRowPropTypes, TableColumnsPropTypes } from '../TablePropTypes';

import TableBodyRow from './TableBodyRow/TableBodyRow';

const { TableBody: CarbonTableBody } = DataTable;

const propTypes = {
  /** id of the table */
  id: PropTypes.string.isRequired,
  rows: TableRowPropTypes,
  expandedRows: ExpandedRowsPropTypes,
  columns: TableColumnsPropTypes,
  expandedIds: PropTypes.arrayOf(PropTypes.string),
  selectedIds: PropTypes.arrayOf(PropTypes.string),
  stickySelectedRowId: PropTypes.string,
  /** internationalized label */
  selectRowText: PropTypes.string,
  /** internationalized label */
  overflowMenuText: PropTypes.string,
  /** internationalized label */
  clickToExpandText: PropTypes.string,
  /** internationalized label */
  clickToCollapseText: PropTypes.string,
  /** since some columns might not be currently visible */
  totalColumns: PropTypes.number,
  hasRowSelection: PropTypes.bool,
  hasRowStickySelection: PropTypes.bool,
  hasRowExpansion: PropTypes.bool,
  hasRowNesting: PropTypes.bool,
  hasRowActions: PropTypes.bool,
  shouldExpandOnRowClick: PropTypes.bool,

  actions: PropTypes.shape({
    onRowSelected: PropTypes.func,
    onRowClicked: PropTypes.func,
    onApplyRowActions: PropTypes.func,
    onRowExpanded: PropTypes.func,
  }).isRequired,
  /** What column ordering is currently applied to the table */
  ordering: PropTypes.arrayOf(
    PropTypes.shape({
      columnId: PropTypes.string.isRequired,
      /* Visibility of column in table, defaults to false */
      isHidden: PropTypes.bool,
    })
  ).isRequired,
};

const defaultProps = {
  expandedIds: [],
  selectedIds: [],
  stickySelectedRowId: '',
  selectRowText: 'Select row',
  overflowMenuText: 'More actions',
  clickToExpandText: 'Click to expand.',
  clickToCollapseText: 'Click to collapse.',
  rows: [],
  expandedRows: [],
  columns: [],
  totalColumns: 0,
  hasRowSelection: false,
  hasRowStickySelection: false,
  hasRowExpansion: false,
  hasRowNesting: false,
  hasRowActions: false,
  shouldExpandOnRowClick: false,
};

const TableBody = ({
  id,
  rows,
  columns,
  expandedIds,
  expandedRows,
  selectedIds,
  stickySelectedRowId,
  selectRowText,
  overflowMenuText,
  clickToExpandText,
  clickToCollapseText,
  totalColumns,
  actions,
  hasRowActions,
  hasRowSelection,
  hasRowStickySelection,
  hasRowExpansion,
  hasRowNesting,
  shouldExpandOnRowClick,
  ordering,
}) => {
  // Need to merge the ordering and the columns since the columns have the renderer function
  const orderingMap = useMemo(
    () =>
      ordering.map(col => ({
        ...col,
        ...columns.find(column => column.id === col.columnId),
      })),
    [columns, ordering]
  );

<<<<<<< HEAD
  return (
    <CarbonTableBody>
      {rows.map(row => {
        const isRowExpanded = expandedIds.includes(row.id);
        return (
          <TableBodyRow
            key={row.id}
            isExpanded={isRowExpanded}
            isSelected={selectedIds.includes(row.id)}
            isStickySelected={stickySelectedRowId === row.id}
            rowDetails={
              isRowExpanded && expandedRows.find(j => j.rowId === row.id)
                ? expandedRows.find(j => j.rowId === row.id).content
                : null
            }
            ordering={orderingMap}
            selectRowText={selectRowText}
            overflowMenuText={overflowMenuText}
            clickToCollapseText={clickToCollapseText}
            clickToExpandText={clickToExpandText}
            columns={columns}
            id={row.id}
            totalColumns={totalColumns}
            tableId={id}
            options={{
              hasRowSelection,
              hasRowStickySelection,
              hasRowExpansion,
              shouldExpandOnRowClick,
            }}
            tableActions={pick(
              actions,
              'onRowSelected',
              'onApplyRowAction',
              'onRowExpanded',
              'onRowClicked',
              'onRowStickySelected'
            )}
            rowActions={row.rowActions}>
            {row.values}
          </TableBodyRow>
        );
      })}
    </CarbonTableBody>
  );
=======
  const renderRow = (row, nestingLevel = 0) => {
    const isRowExpanded = expandedIds.includes(row.id);
    const shouldShowChildren =
      hasRowNesting && isRowExpanded && row.children && row.children.length > 0;
    const rowElement = (
      <TableBodyRow
        key={row.id}
        isExpanded={isRowExpanded}
        isSelected={selectedIds.includes(row.id)}
        rowDetails={
          isRowExpanded && expandedRows.find(j => j.rowId === row.id)
            ? expandedRows.find(j => j.rowId === row.id).content
            : null
        }
        ordering={orderingMap}
        selectRowText={selectRowText}
        overflowMenuText={overflowMenuText}
        clickToCollapseText={clickToCollapseText}
        clickToExpandText={clickToExpandText}
        columns={columns}
        id={row.id}
        totalColumns={totalColumns}
        tableId={id}
        options={{
          hasRowSelection,
          hasRowExpansion,
          hasRowNesting,
          hasRowActions,
          shouldExpandOnRowClick,
        }}
        nestingLevel={nestingLevel}
        nestingChildCount={row.children ? row.children.length : 0}
        tableActions={pick(
          actions,
          'onRowSelected',
          'onApplyRowAction',
          'onRowExpanded',
          'onRowClicked'
        )}
        rowActions={row.rowActions}>
        {row.values}
      </TableBodyRow>
    );
    return shouldShowChildren
      ? [rowElement].concat(row.children.map(childRow => renderRow(childRow, nestingLevel + 1)))
      : rowElement;
  };

  return <CarbonTableBody>{rows.map(row => renderRow(row))}</CarbonTableBody>;
>>>>>>> 52249094
};

TableBody.propTypes = propTypes;
TableBody.defaultProps = defaultProps;

export default TableBody;<|MERGE_RESOLUTION|>--- conflicted
+++ resolved
@@ -103,53 +103,6 @@
     [columns, ordering]
   );
 
-<<<<<<< HEAD
-  return (
-    <CarbonTableBody>
-      {rows.map(row => {
-        const isRowExpanded = expandedIds.includes(row.id);
-        return (
-          <TableBodyRow
-            key={row.id}
-            isExpanded={isRowExpanded}
-            isSelected={selectedIds.includes(row.id)}
-            isStickySelected={stickySelectedRowId === row.id}
-            rowDetails={
-              isRowExpanded && expandedRows.find(j => j.rowId === row.id)
-                ? expandedRows.find(j => j.rowId === row.id).content
-                : null
-            }
-            ordering={orderingMap}
-            selectRowText={selectRowText}
-            overflowMenuText={overflowMenuText}
-            clickToCollapseText={clickToCollapseText}
-            clickToExpandText={clickToExpandText}
-            columns={columns}
-            id={row.id}
-            totalColumns={totalColumns}
-            tableId={id}
-            options={{
-              hasRowSelection,
-              hasRowStickySelection,
-              hasRowExpansion,
-              shouldExpandOnRowClick,
-            }}
-            tableActions={pick(
-              actions,
-              'onRowSelected',
-              'onApplyRowAction',
-              'onRowExpanded',
-              'onRowClicked',
-              'onRowStickySelected'
-            )}
-            rowActions={row.rowActions}>
-            {row.values}
-          </TableBodyRow>
-        );
-      })}
-    </CarbonTableBody>
-  );
-=======
   const renderRow = (row, nestingLevel = 0) => {
     const isRowExpanded = expandedIds.includes(row.id);
     const shouldShowChildren =
@@ -159,6 +112,7 @@
         key={row.id}
         isExpanded={isRowExpanded}
         isSelected={selectedIds.includes(row.id)}
+        isStickySelected={stickySelectedRowId === row.id}
         rowDetails={
           isRowExpanded && expandedRows.find(j => j.rowId === row.id)
             ? expandedRows.find(j => j.rowId === row.id).content
@@ -175,6 +129,7 @@
         tableId={id}
         options={{
           hasRowSelection,
+          hasRowStickySelection,
           hasRowExpansion,
           hasRowNesting,
           hasRowActions,
@@ -187,7 +142,8 @@
           'onRowSelected',
           'onApplyRowAction',
           'onRowExpanded',
-          'onRowClicked'
+          'onRowClicked',
+          'onRowStickySelected'
         )}
         rowActions={row.rowActions}>
         {row.values}
@@ -199,7 +155,6 @@
   };
 
   return <CarbonTableBody>{rows.map(row => renderRow(row))}</CarbonTableBody>;
->>>>>>> 52249094
 };
 
 TableBody.propTypes = propTypes;
