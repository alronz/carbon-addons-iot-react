--- conflicted
+++ resolved
@@ -11,77 +11,6 @@
 
 const { TableRow, TableExpandRow, TableCell } = DataTable;
 
-<<<<<<< HEAD
-=======
-const StyledTableExpandRow = styled(TableExpandRow)`
-  &&& {
-    cursor: pointer;
-    :hover {
-      td {
-        div > * {
-          opacity: 1;
-        }
-      }
-    }
-  }
-`;
-
-const StyledTableRow = styled(TableRow)`
-  &&& {
-    :hover {
-      td {
-        div > * {
-          opacity: 1;
-        }
-      }
-    }
-  }
-`;
-
-const StyledTableExpandRowExpanded = styled(TableExpandRow)`
-  &&& {
-    cursor: pointer;
-    td {
-      background-color: ${COLORS.blue};
-      border-color: ${COLORS.blue};
-      color: white;
-      button {
-        svg {
-          fill: white;
-        }
-      }
-      border-top: 1px solid ${COLORS.blue};
-      :first-of-type {
-        border-left: 1px solid ${COLORS.blue};
-      }
-      :last-of-type {
-        border-right: 1px solid ${COLORS.blue};
-      }
-    }
-  }
-`;
-
-const StyledExpansionTableRow = styled(TableRow)`
-  &&& {
-    td {
-      background-color: inherit;
-      border-left: 4px solid ${COLORS.blue};
-      border-width: 0 0 0 4px;
-      padding: 0;
-    }
-    :hover {
-      border: inherit;
-      background-color: inherit;
-      td {
-        background-color: inherit;
-        border-left: solid ${COLORS.blue};
-        border-width: 0 0 0 4px;
-      }
-    }
-  }
-`;
-
->>>>>>> 442ea208
 const propTypes = {
   /** What column ordering is currently applied to the table */
   ordering: PropTypes.arrayOf(
@@ -148,6 +77,18 @@
     padding-left: 1rem;
     padding-bottom: 0.5rem;
     width: 2.5rem;
+  }
+`;
+
+const StyledTableRow = styled(TableRow)`
+  &&& {
+    :hover {
+      td {
+        div > * {
+          opacity: 1;
+        }
+      }
+    }
   }
 `;
 
@@ -258,26 +199,16 @@
   const tableCells = (
     <React.Fragment>
       {rowSelectionCell}
-<<<<<<< HEAD
       {ordering.map(col => {
-        const matchingColumnMeta = columns.find(column => column.id === col.columnId);
-
+        const matchingColumnMeta = columns && columns.find(column => column.id === col.columnId);
         return !col.isHidden ? (
           <StyledTableCellRow
             key={col.columnId}
             data-column={col.columnId}
-            width={matchingColumnMeta.width}>
-            <TableCellRenderer>{children[col.columnId]}</TableCellRenderer>
-          </StyledTableCellRow>
-        ) : null;
-      })}
-=======
-
-      {ordering.map(col =>
-        !col.isHidden ? (
-          <TableCell key={col.columnId} data-column={col.columnId}>
-            {col.renderDataFunction ? ( // Call the column renderer if it's provided
+            width={matchingColumnMeta && matchingColumnMeta.width}>
+            {col.renderDataFunction ? (
               col.renderDataFunction({
+                // Call the column renderer if it's provided
                 value: children[col.columnId],
                 columnId: col.columnId,
                 rowId: id,
@@ -286,10 +217,9 @@
             ) : (
               <TableCellRenderer>{children[col.columnId]}</TableCellRenderer>
             )}
-          </TableCell>
-        ) : null
-      )}
->>>>>>> 442ea208
+          </StyledTableCellRow>
+        ) : null;
+      })}
       <RowActionsCell
         id={id}
         actions={rowActions}
