--- conflicted
+++ resolved
@@ -128,13 +128,6 @@
         }
       }
     }
-<<<<<<< HEAD
-    ${props => (props['data-single-select'] === 'single' ? `cursor:pointer` : null)}
-
-    }
-
-=======
->>>>>>> 03092594
   }
 `;
 
@@ -143,10 +136,6 @@
 ))`
   &&& {
     background: ${COLORS.lightBlue};
-<<<<<<< HEAD
-    border-left: 5px solid ${COLORS.blue60};
-=======
->>>>>>> 03092594
 
     td:first-of-type {
       position: relative;
