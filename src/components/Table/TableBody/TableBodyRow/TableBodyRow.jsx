import React from 'react';
import PropTypes from 'prop-types';
import { DataTable, Checkbox } from 'carbon-components-react';
import styled from 'styled-components';

import { COLORS } from '../../../../styles/styles';
import RowActionsCell from '../RowActionsCell/RowActionsCell';
import TableCellRenderer from '../../TableCellRenderer/TableCellRenderer';
import { RowActionPropTypes, TableColumnsPropTypes } from '../../TablePropTypes';
import { stopPropagationAndCallback } from '../../../../utils/componentUtilityFunctions';

const { TableRow, TableExpandRow, TableCell } = DataTable;

const propTypes = {
  /** What column ordering is currently applied to the table */
  ordering: PropTypes.arrayOf(
    PropTypes.shape({
      columnId: PropTypes.string.isRequired,
      /* Visibility of column in table, defaults to false */
      isHidden: PropTypes.bool,
      /** for each column you can register a render callback function that is called with this object payload
       * {
       *    value: PropTypes.any (current cell value),
       *    columnId: PropTypes.string,
       *    rowId: PropTypes.string,
       *    row: PropTypes.object like this {col: value, col2: value}
       * }, you should return the node that should render within that cell */
      renderDataFunction: PropTypes.func,
    })
  ).isRequired,
  /** internationalized label */
  selectRowText: PropTypes.string,
  /** internationalized label  */
  overflowMenuText: PropTypes.string,
  /** internationalized label */
  clickToExpandText: PropTypes.string,
  /** internationalized label  */
  clickToCollapseText: PropTypes.string,
  /** List of columns */
  columns: TableColumnsPropTypes.isRequired,
  /** table wide options */
  options: PropTypes.shape({
    hasRowSelection: PropTypes.bool,
    hasRowStickySelection: PropTypes.bool,
    hasRowExpansion: PropTypes.bool,
    hasRowNesting: PropTypes.bool,
    shouldExpandOnRowClick: PropTypes.bool,
  }),

  /** The unique row id */
  id: PropTypes.string.isRequired,
  /** some columns might be hidden, so total columns has the overall total */
  totalColumns: PropTypes.number.isRequired,
  /** table Id */
  tableId: PropTypes.string.isRequired,
  /** contents of the row each object value is a renderable node keyed by column id */
  children: PropTypes.objectOf(PropTypes.node).isRequired,

  /** is the row currently selected */
  isSelected: PropTypes.bool,
  /** is the row currently sticky selected */
  isStickySelected: PropTypes.bool,
  /** is the row currently expanded */
  isExpanded: PropTypes.bool,
  /** optional row details */
  rowDetails: PropTypes.node,
  /** offset level if row is nested */
  nestingLevel: PropTypes.number,
  /** number of child rows underneath this row */
  nestingChildCount: PropTypes.number,

  /** tableActions */
  tableActions: PropTypes.shape({
    onRowSelected: PropTypes.func,
    onRowStickySelected: PropTypes.func,
    onRowClicked: PropTypes.func,
    onApplyRowAction: PropTypes.func,
    onRowExpanded: PropTypes.func,
  }).isRequired,
  /** optional per-row actions */
  rowActions: RowActionPropTypes,
};

const defaultProps = {
  isSelected: false,
  isExpanded: false,
  selectRowText: 'Select row',
  overflowMenuText: 'More actions',
  clickToExpandText: 'Click to expand.',
  clickToCollapseText: 'Click to collapse.',
  rowActions: null,
  rowDetails: null,
  nestingLevel: 0,
  nestingChildCount: 0,
  options: {},
};

const StyledCheckboxTableCell = styled(TableCell)`
  && {
    padding-bottom: 0.5rem;
    width: 2.5rem;
  }
`;

const StyledTableRow = styled(TableRow)`
  &&& {
    :hover {
      td {
        div > * {
          opacity: 1;
        }
      }
    }
  }
`;

const StyledStickySelectedTableRow = styled(TableRow)`
  &&& {
    background: ${COLORS.superLightGray};
    border-left: 5px solid ${COLORS.blue};

    td {
      margin-left: -5px;
    }
  }
`;

const StyledTableExpandRow = styled(TableExpandRow)`
  &&& {
    ${props =>
      props['data-child-count'] === 0 && props['data-row-nesting']
        ? `
    td > button.bx--table-expand-v2__button {
      display: none;
    }
    `
        : `
    td > button.bx--table-expand-v2__button {
      position: relative;
      left: ${props['data-nesting-offset']}px;
    }
    `}
    ${props =>
      props['data-nesting-offset'] > 0
        ? `
      td.bx--table-expand-v2 {
        position: relative;
      }
      td:first-of-type:before {
        content: '';
        position: absolute;
        top: 0;
        left: 0;
        height: 100%;
        width: ${props['data-nesting-offset']}px;
        background-color: rgb(229,237,237);
        border-right: solid 1px rgb(223,227,230);
      }
    `
        : `
    `}
    cursor: pointer;
    :hover {
      td {
        div > * {
          opacity: 1;
        }
      }
    }
  }
`;

const StyledTableExpandRowExpanded = styled(TableExpandRow)`
  &&& {
    cursor: pointer;
    ${props =>
      props['data-child-count'] === 0 && props['data-row-nesting']
        ? `
    td {
      background-color: ${COLORS.blue};
      border-color: ${COLORS.blue};
      color: white;
      button {
        svg {
          fill: white;
        }
      }
      border-top: 1px solid ${COLORS.blue};
      :first-of-type {
        border-left: 1px solid ${COLORS.blue};
      }
      :last-of-type {
        border-right: 1px solid ${COLORS.blue};
      }
    }
    `
        : props['data-row-nesting']
        ? `
    :hover {
      td {
        border-bottom: 1px solid ${COLORS.blue};
      }
      td:first-of-type {
        border-left: 1px solid ${COLORS.blue};
      }
    }
    td.bx--table-expand-v2 {
      position: relative;
    }
    td > button.bx--table-expand-v2__button {
      position: relative;
      left: ${props['data-nesting-offset']}px;
    }
    td:first-of-type:before {
      width: ${props['data-nesting-offset']}px;
      background-color: rgb(229,237,237);
      border-right: solid 1px rgb(223,227,230);
    }
    `
        : ``}
  }
`;

const StyledExpansionTableRow = styled(TableRow)`
  &&& {
    td {
      background-color: inherit;
      border-left: 4px solid ${COLORS.blue};
      border-width: 0 0 0 4px;
      padding: 0;
    }

    :hover {
      border: inherit;
      background-color: inherit;
      td {
        background-color: inherit;
        border-left: solid ${COLORS.blue};
        border-width: 0 0 0 4px;
      }
    }
  }
`;

const StyledTableCellRow = styled(TableCell)`
  &&& {
    ${props => {
      const { width, offset } = props;
      return width !== undefined
        ? `
        min-width: ${width};
        max-width: ${width};
        white-space: nowrap;
        overflow-x: hidden;
        text-overflow: ellipsis;
        padding-right: ${offset}px;
      `
        : `padding-right: ${props.offset}px`;
    }};
  }
`;

const StyledNestedSpan = styled.span`
  position: relative;
  left: ${props => props.nestingOffset}px;
`;

const TableBodyRow = ({
  id,
  tableId,
  totalColumns,
  ordering,
  columns,
<<<<<<< HEAD
  options: { hasRowSelection, hasRowStickySelection, hasRowExpansion, shouldExpandOnRowClick },
  tableActions: {
    onRowSelected,
    onRowExpanded,
    onRowClicked,
    onApplyRowAction,
    onRowStickySelected,
  },
=======
  options: {
    hasRowSelection,
    hasRowExpansion,
    hasRowActions,
    hasRowNesting,
    shouldExpandOnRowClick,
  },
  tableActions: { onRowSelected, onRowExpanded, onRowClicked, onApplyRowAction },
>>>>>>> 52249094
  isExpanded,
  isSelected,
  isStickySelected,
  selectRowText,
  overflowMenuText,
  clickToExpandText,
  clickToCollapseText,
  children,
  nestingLevel,
  nestingChildCount,
  rowActions,
  rowDetails,
}) => {
  const nestingOffset = nestingLevel * 16;
  const rowSelectionCell = hasRowSelection ? (
    <StyledCheckboxTableCell
      key={`${id}-row-selection-cell`}
      onClick={e => {
        onRowSelected(id, !isSelected);
        e.preventDefault();
        e.stopPropagation();
      }}>
      {/* TODO: Replace checkbox with TableSelectRow component when onChange bug is fixed
      https://github.com/IBM/carbon-components-react/issues/1247
      Also move onClick logic above into TableSelectRow
      */}
      <StyledNestedSpan nestingOffset={nestingOffset}>
        <Checkbox
          id={`select-row-${id}`}
          labelText={selectRowText}
          hideLabel
          checked={isSelected}
        />
      </StyledNestedSpan>
    </StyledCheckboxTableCell>
  ) : null;

  const firstVisibleColIndex = ordering.findIndex(col => !col.isHidden);
  const tableCells = (
    <React.Fragment>
      {rowSelectionCell}
      {ordering.map((col, idx) => {
        const matchingColumnMeta = columns && columns.find(column => column.id === col.columnId);
        const offset = firstVisibleColIndex === idx ? nestingOffset : 0;
        return !col.isHidden ? (
          <StyledTableCellRow
            key={col.columnId}
            data-column={col.columnId}
            data-offset={offset}
            offset={offset}
            width={matchingColumnMeta && matchingColumnMeta.width}>
            <StyledNestedSpan nestingOffset={offset}>
              {col.renderDataFunction ? (
                col.renderDataFunction({
                  // Call the column renderer if it's provided
                  value: children[col.columnId],
                  columnId: col.columnId,
                  rowId: id,
                  row: children,
                })
              ) : (
                <TableCellRenderer>{children[col.columnId]}</TableCellRenderer>
              )}
            </StyledNestedSpan>
          </StyledTableCellRow>
        ) : null;
      })}
      {hasRowActions && rowActions && rowActions.length > 0 ? (
        <RowActionsCell
          id={id}
          actions={rowActions}
          isRowExpanded={isExpanded && !hasRowNesting}
          overflowMenuText={overflowMenuText}
          onApplyRowAction={onApplyRowAction}
        />
      ) : nestingLevel > 0 && hasRowActions ? (
        <TableCell key={`${id}-row-actions-cell`} />
      ) : (
        undefined
      )}
    </React.Fragment>
  );
  return hasRowExpansion || hasRowNesting ? (
    isExpanded ? (
      <React.Fragment key={id}>
        <StyledTableExpandRowExpanded
          id={`${tableId}-Row-${id}`}
          ariaLabel={clickToCollapseText}
          expandIconDescription={clickToCollapseText}
          isExpanded
          data-row-nesting={hasRowNesting}
          data-nesting-offset={nestingOffset}
          onExpand={evt => stopPropagationAndCallback(evt, onRowExpanded, id, false)}
          onClick={() => {
            if (shouldExpandOnRowClick) {
              onRowExpanded(id, false);
            }
            onRowClicked(id);
          }}>
          {tableCells}
        </StyledTableExpandRowExpanded>
        {!hasRowNesting && (
          <StyledExpansionTableRow>
            <TableCell colSpan={totalColumns}>{rowDetails}</TableCell>
          </StyledExpansionTableRow>
        )}
      </React.Fragment>
    ) : (
      <StyledTableExpandRow
        id={`${tableId}-Row-${id}`}
        key={id}
        data-row-nesting={hasRowNesting}
        data-child-count={nestingChildCount}
        data-nesting-offset={nestingOffset}
        ariaLabel={clickToExpandText}
        expandIconDescription={clickToExpandText}
        isExpanded={false}
        onExpand={evt => stopPropagationAndCallback(evt, onRowExpanded, id, true)}
        onClick={() => {
          if (shouldExpandOnRowClick) {
            onRowExpanded(id, true);
          }
          onRowClicked(id);
        }}>
        {tableCells}
      </StyledTableExpandRow>
    )
  ) : hasRowStickySelection && isStickySelected ? (
    <StyledStickySelectedTableRow key={id} onClick={() => onRowClicked(id)}>
      {tableCells}
    </StyledStickySelectedTableRow>
  ) : (
    <StyledTableRow
      key={id}
      onClick={() => {
        if (hasRowStickySelection) {
          onRowStickySelected(id);
        }
        onRowClicked(id);
      }}>
      {tableCells}
    </StyledTableRow>
  );
};

TableBodyRow.propTypes = propTypes;
TableBodyRow.defaultProps = defaultProps;

export default TableBodyRow;<|MERGE_RESOLUTION|>--- conflicted
+++ resolved
@@ -271,8 +271,14 @@
   totalColumns,
   ordering,
   columns,
-<<<<<<< HEAD
-  options: { hasRowSelection, hasRowStickySelection, hasRowExpansion, shouldExpandOnRowClick },
+  options: {
+    hasRowSelection,
+    hasRowStickySelection,
+    hasRowExpansion,
+    hasRowActions,
+    hasRowNesting,
+    shouldExpandOnRowClick,
+  },
   tableActions: {
     onRowSelected,
     onRowExpanded,
@@ -280,16 +286,6 @@
     onApplyRowAction,
     onRowStickySelected,
   },
-=======
-  options: {
-    hasRowSelection,
-    hasRowExpansion,
-    hasRowActions,
-    hasRowNesting,
-    shouldExpandOnRowClick,
-  },
-  tableActions: { onRowSelected, onRowExpanded, onRowClicked, onApplyRowAction },
->>>>>>> 52249094
   isExpanded,
   isSelected,
   isStickySelected,
