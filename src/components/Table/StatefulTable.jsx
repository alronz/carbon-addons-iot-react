import React, { useReducer } from 'react';
import useDeepCompareEffect from 'use-deep-compare-effect';
import merge from 'lodash/merge';
import get from 'lodash/get';

import { tableReducer } from './tableReducer';
import {
  tableRegister,
  tablePageChange,
  tableFilterApply,
  tableFilterClear,
  tableSearchApply,
  tableToolbarToggle,
  tableActionCancel,
  tableActionApply,
  tableColumnSort,
  tableRowSelect,
  tableRowSelectAll,
  tableRowExpand,
  tableColumnOrder,
  tableRowActionStart,
  tableRowActionComplete,
  tableRowActionError,
} from './tableActionCreators';
import Table, { defaultProps } from './Table';

const callbackParent = (callback, ...args) => callback && callback(...args);

/** This component shares the exact same prop types as the Table component */
/* eslint-disable react/prop-types */
const StatefulTable = ({ data: initialData, expandedData, ...other }) => {
  const {
    id: tableId,
    columns,
    options,
    view: initialState,
    actions: callbackActions,
    lightweight,
  } = merge({}, defaultProps({ data: initialData, ...other }), other);
  const [state, dispatch] = useReducer(tableReducer, { data: initialData, view: initialState });
  const isLoading = get(initialState, 'table.loadingState.isLoading');
  // Need to initially sort and filter the tables data
<<<<<<< HEAD
  useEffect(() => {
    dispatch(tableRegister({ data: initialData, isLoading }));
  }, [initialData, isLoading]);
=======
  useDeepCompareEffect(
    () => {
      dispatch(tableRegister({ data: initialData, isLoading }));
    },
    [initialData, isLoading]
  );
>>>>>>> d7d044c1

  const {
    view,
    view: {
      table: { filteredData, selectedIds },
    },
  } = state;

  const { pagination, toolbar, table } = callbackActions;
  const { onChangePage } = pagination || {};
  const {
    onApplyFilter,
    onToggleFilter,
    onToggleColumnSelection,
    onClearAllFilters,
    onCancelBatchAction,
    onApplyBatchAction,
    onApplySearch,
  } = toolbar || {};
  const {
    onChangeSort,
    onRowSelected,
    onRowClicked,
    onSelectAll,
    onRowExpanded,
    onApplyRowAction,
    onClearRowError,
    onEmptyStateAction,
    onChangeOrdering,
  } = table || {};

  // In addition to updating the store, I always callback to the parent in case they want to do something
  const actions = {
    pagination: {
      onChangePage: paginationValues => {
        dispatch(tablePageChange(paginationValues));
        callbackParent(onChangePage, paginationValues);
      },
    },
    toolbar: {
      onApplyFilter: filterValues => {
        dispatch(tableFilterApply(filterValues));
        callbackParent(onApplyFilter, filterValues);
      },
      onToggleFilter: () => {
        dispatch(tableToolbarToggle('filter'));
        callbackParent(onToggleFilter, 'filter');
      },
      onToggleColumnSelection: () => {
        dispatch(tableToolbarToggle('column'));
        callbackParent(onToggleColumnSelection, 'column');
      },
      onClearAllFilters: () => {
        dispatch(tableFilterClear());
        callbackParent(onClearAllFilters);
      },
      onCancelBatchAction: () => {
        dispatch(tableActionCancel());
        callbackParent(onCancelBatchAction);
      },
      onApplyBatchAction: id => {
        dispatch(tableActionApply(id));
        callbackParent(onApplyBatchAction, id, selectedIds);
      },
      onApplySearch: string => {
        callbackParent(onApplySearch, string);
        dispatch(tableSearchApply(string));
      },
    },
    table: {
      onChangeSort: column => {
        dispatch(tableColumnSort(column));
        callbackParent(onChangeSort, column);
      },
      onRowSelected: (rowId, isSelected) => {
        dispatch(tableRowSelect(rowId, isSelected, options.hasRowSelection));
        callbackParent(onRowSelected, rowId, isSelected);
      },
      onRowClicked: rowId => {
        // This action doesn't update our table state, it's up to the user
        callbackParent(onRowClicked, rowId);
      },
      onSelectAll: isSelected => {
        dispatch(tableRowSelectAll(isSelected));
        callbackParent(onSelectAll, isSelected);
      },
      onRowExpanded: (rowId, isExpanded) => {
        dispatch(tableRowExpand(rowId, isExpanded));
        callbackParent(onRowExpanded, rowId, isExpanded);
      },
      onApplyRowAction: async (actionId, rowId) => {
        dispatch(tableRowActionStart(rowId));
        try {
          await callbackParent(onApplyRowAction, actionId, rowId);
          dispatch(tableRowActionComplete(rowId));
        } catch (error) {
          dispatch(tableRowActionError(rowId, error));
        }
      },
      onClearRowError: rowId => {
        dispatch(tableRowActionComplete(rowId));
        callbackParent(onClearRowError, rowId);
      },
      onEmptyStateAction: () =>
        // This action doesn't update our table state, it's up to the user
        callbackParent(onEmptyStateAction),
      onChangeOrdering: ordering => {
        dispatch(tableColumnOrder(ordering));
        callbackParent(onChangeOrdering, ordering);
      },
    },
  };
  return filteredData ? (
    <Table
      {...other} // need to passthrough all other props
      id={tableId}
      columns={columns}
      data={filteredData}
      expandedData={expandedData}
      options={options}
      view={{
        ...view,
        pagination: {
          ...view.pagination,
          totalItems: filteredData.length,
        },
      }}
      actions={actions}
      lightweight={lightweight}
    />
  ) : null;
};

export default StatefulTable;<|MERGE_RESOLUTION|>--- conflicted
+++ resolved
@@ -1,9 +1,9 @@
-import React, { useReducer } from 'react';
-import useDeepCompareEffect from 'use-deep-compare-effect';
-import merge from 'lodash/merge';
-import get from 'lodash/get';
+import React, { useReducer } from "react";
+import useDeepCompareEffect from "use-deep-compare-effect";
+import merge from "lodash/merge";
+import get from "lodash/get";
 
-import { tableReducer } from './tableReducer';
+import { tableReducer } from "./tableReducer";
 import {
   tableRegister,
   tablePageChange,
@@ -20,9 +20,9 @@
   tableColumnOrder,
   tableRowActionStart,
   tableRowActionComplete,
-  tableRowActionError,
-} from './tableActionCreators';
-import Table, { defaultProps } from './Table';
+  tableRowActionError
+} from "./tableActionCreators";
+import Table, { defaultProps } from "./Table";
 
 const callbackParent = (callback, ...args) => callback && callback(...args);
 
@@ -35,29 +35,23 @@
     options,
     view: initialState,
     actions: callbackActions,
-    lightweight,
+    lightweight
   } = merge({}, defaultProps({ data: initialData, ...other }), other);
-  const [state, dispatch] = useReducer(tableReducer, { data: initialData, view: initialState });
-  const isLoading = get(initialState, 'table.loadingState.isLoading');
+  const [state, dispatch] = useReducer(tableReducer, {
+    data: initialData,
+    view: initialState
+  });
+  const isLoading = get(initialState, "table.loadingState.isLoading");
   // Need to initially sort and filter the tables data
-<<<<<<< HEAD
-  useEffect(() => {
+  useDeepCompareEffect(() => {
     dispatch(tableRegister({ data: initialData, isLoading }));
   }, [initialData, isLoading]);
-=======
-  useDeepCompareEffect(
-    () => {
-      dispatch(tableRegister({ data: initialData, isLoading }));
-    },
-    [initialData, isLoading]
-  );
->>>>>>> d7d044c1
 
   const {
     view,
     view: {
-      table: { filteredData, selectedIds },
-    },
+      table: { filteredData, selectedIds }
+    }
   } = state;
 
   const { pagination, toolbar, table } = callbackActions;
@@ -69,7 +63,7 @@
     onClearAllFilters,
     onCancelBatchAction,
     onApplyBatchAction,
-    onApplySearch,
+    onApplySearch
   } = toolbar || {};
   const {
     onChangeSort,
@@ -80,7 +74,7 @@
     onApplyRowAction,
     onClearRowError,
     onEmptyStateAction,
-    onChangeOrdering,
+    onChangeOrdering
   } = table || {};
 
   // In addition to updating the store, I always callback to the parent in case they want to do something
@@ -89,7 +83,7 @@
       onChangePage: paginationValues => {
         dispatch(tablePageChange(paginationValues));
         callbackParent(onChangePage, paginationValues);
-      },
+      }
     },
     toolbar: {
       onApplyFilter: filterValues => {
@@ -97,12 +91,12 @@
         callbackParent(onApplyFilter, filterValues);
       },
       onToggleFilter: () => {
-        dispatch(tableToolbarToggle('filter'));
-        callbackParent(onToggleFilter, 'filter');
+        dispatch(tableToolbarToggle("filter"));
+        callbackParent(onToggleFilter, "filter");
       },
       onToggleColumnSelection: () => {
-        dispatch(tableToolbarToggle('column'));
-        callbackParent(onToggleColumnSelection, 'column');
+        dispatch(tableToolbarToggle("column"));
+        callbackParent(onToggleColumnSelection, "column");
       },
       onClearAllFilters: () => {
         dispatch(tableFilterClear());
@@ -119,7 +113,7 @@
       onApplySearch: string => {
         callbackParent(onApplySearch, string);
         dispatch(tableSearchApply(string));
-      },
+      }
     },
     table: {
       onChangeSort: column => {
@@ -161,8 +155,8 @@
       onChangeOrdering: ordering => {
         dispatch(tableColumnOrder(ordering));
         callbackParent(onChangeOrdering, ordering);
-      },
-    },
+      }
+    }
   };
   return filteredData ? (
     <Table
@@ -176,8 +170,8 @@
         ...view,
         pagination: {
           ...view.pagination,
-          totalItems: filteredData.length,
-        },
+          totalItems: filteredData.length
+        }
       }}
       actions={actions}
       lightweight={lightweight}
