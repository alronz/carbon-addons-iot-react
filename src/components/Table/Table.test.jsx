import { mount } from 'enzyme';
import React from 'react';
import merge from 'lodash/merge';

import Table from './Table';
import EmptyTable from './EmptyTable/EmptyTable';

const selectData = [
  {
    id: 'option-A',
    text: 'option-A',
  },
  {
    id: 'option-B',
    text: 'option-B',
  },
  {
    id: 'option-C',
    text: 'option-C',
  },
];
const tableColumns = [
  {
    id: 'string',
    name: 'String',
    filter: { placeholderText: 'pick a string' },
    isSortable: true,
  },
  {
    id: 'date',
    name: 'Date',
    filter: { placeholderText: 'pick a date' },
  },
  {
    id: 'select',
    name: 'Select',
    filter: { placeholderText: 'pick an option', options: selectData },
  },
  {
    id: 'number',
    name: 'Number',
    filter: { placeholderText: 'pick a number' },
  },
];

const words = [
  'toyota',
  'helping',
  'whiteboard',
  'as',
  'can',
  'bottle',
  'eat',
  'chocolate',
  'pinocchio',
  'scott',
];
const getWord = (index, step = 1) => words[(step * index) % words.length];
const getSentence = index =>
  `${getWord(index, 1)} ${getWord(index, 2)} ${getWord(index, 3)} ${index}`;

const tableData = Array(20)
  .fill(0)
  .map((i, idx) => ({
    id: `row-${idx}`,
    values: {
      string: getSentence(idx),
      date: new Date(100000000000 + 1000000000 * idx * idx).toISOString(),
      select: selectData[idx % 3].id,
      number: idx * idx,
    },
  }));

const RowExpansionContent = ({ rowId }) => (
  <div key={`${rowId}-expansion`} style={{ padding: 20 }}>
    <h3 key={`${rowId}-title`}>{rowId}</h3>
    <ul style={{ lineHeight: '22px' }}>
      {Object.entries(tableData.find(i => i.id === rowId).values).map(([key, value]) => (
        <li key={`${rowId}-${key}`}>
          <b>{key}</b>: {value}
        </li>
      ))}
    </ul>
  </div>
);

export const mockActions = {
  pagination: {
    onChangePage: jest.fn(),
  },
  toolbar: {
    onApplyFilter: jest.fn(),
    onToggleFilter: jest.fn(),
    onToggleColumnSelection: jest.fn(),
    onClearAllFilters: jest.fn(),
    onCancelBatchAction: jest.fn(),
    onApplyBatchAction: jest.fn(),
    onApplySearch: jest.fn(),
  },
  table: {
    onRowSelected: jest.fn(),
    onRowClicked: jest.fn(),
    onRowExpanded: jest.fn(),
    onSelectAll: jest.fn(),
    onChangeSort: jest.fn(),
    onApplyRowAction: jest.fn(),
    onEmptyStateAction: jest.fn(),
    onChangeOrdering: jest.fn(),
  },
};

describe('Table', () => {
  beforeEach(() => {
    console.error = jest.fn();
  });

  const options = {
    hasRowExpansion: true,
  };

  const view = {
    filters: [],
    pagination: {
      totalItems: tableData.length,
    },
    table: {
      expandedIds: ['row-1'],
    },
  };

  const expandedData = [
    {
      rowId: 'row-1',
      content: <RowExpansionContent rowId="row-1" />,
    },
  ];

  test('handles row collapse', () => {
    const wrapper = mount(
      <Table
        columns={tableColumns}
        data={tableData}
        expandedData={expandedData}
        actions={mockActions}
        options={options}
        view={view}
      />
    );
<<<<<<< HEAD
    wrapper.find('tr#Table-Row-row-1 .bx--table-expand__button').simulate('click');
=======
    wrapper
      .find('.bx--table-expand-v2__button')
      .at(0)
      .simulate('click');
>>>>>>> 03092594
    expect(mockActions.table.onRowExpanded).toHaveBeenCalled();
  });

  test('handles row expansion', () => {
    const wrapper = mount(
      <Table
        columns={tableColumns}
        data={tableData}
        actions={mockActions}
        options={options}
        view={view}
      />
    );
<<<<<<< HEAD
    wrapper.find('tr#Table-Row-row-2 .bx--table-expand__button').simulate('click');
=======
    wrapper
      .find('.bx--table-expand-v2__button')
      .at(1)
      .simulate('click');
>>>>>>> 03092594
    expect(mockActions.table.onRowExpanded).toHaveBeenCalled();
  });

  test('handles column sort', () => {
    const wrapper = mount(
      <Table
        columns={tableColumns}
        data={tableData}
        actions={mockActions}
        options={options}
        view={view}
      />
    );
    wrapper.find('button#column-string').simulate('click');
    expect(mockActions.table.onChangeSort).toHaveBeenCalled();
  });

  test('custom emptystate only renders with no filters', () => {
    const wrapper = mount(
      <Table
        columns={tableColumns}
        data={[]}
        actions={mockActions}
        options={options}
        view={merge({}, view, {
          table: { emptyState: <div id="customEmptyState">emptyState</div> },
        })}
      />
    );
    // Should render the custom empty state
    expect(wrapper.find('#customEmptyState')).toHaveLength(1);

    const wrapper2 = mount(
      <Table
        columns={tableColumns}
        data={[]}
        actions={mockActions}
        options={options}
        view={merge({}, view, {
          filters: [{ columnId: 'col', value: 'value' }],
          table: { emptyState: <div id="customEmptyState">emptyState</div> },
        })}
      />
    );
    // Should not render the empty state
    expect(wrapper2.find('#customEmptyState')).toHaveLength(0);

    // Click the button and make sure the right action fires
    const emptyTable = wrapper2.find(EmptyTable);
    emptyTable.find('button').simulate('click');
    expect(mockActions.toolbar.onApplySearch).toHaveBeenCalled();
    expect(mockActions.toolbar.onClearAllFilters).toHaveBeenCalled();
  });
});<|MERGE_RESOLUTION|>--- conflicted
+++ resolved
@@ -146,14 +146,10 @@
         view={view}
       />
     );
-<<<<<<< HEAD
-    wrapper.find('tr#Table-Row-row-1 .bx--table-expand__button').simulate('click');
-=======
     wrapper
-      .find('.bx--table-expand-v2__button')
+      .find('.bx--table-expand__button')
       .at(0)
       .simulate('click');
->>>>>>> 03092594
     expect(mockActions.table.onRowExpanded).toHaveBeenCalled();
   });
 
@@ -167,14 +163,10 @@
         view={view}
       />
     );
-<<<<<<< HEAD
-    wrapper.find('tr#Table-Row-row-2 .bx--table-expand__button').simulate('click');
-=======
     wrapper
-      .find('.bx--table-expand-v2__button')
+      .find('.bx--table-expand__button')
       .at(1)
       .simulate('click');
->>>>>>> 03092594
     expect(mockActions.table.onRowExpanded).toHaveBeenCalled();
   });
 
