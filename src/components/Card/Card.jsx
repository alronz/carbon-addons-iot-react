--- conflicted
+++ resolved
@@ -323,10 +323,6 @@
           <div className="card--header">
             <span className="card--title" title={title}>
               {title}&nbsp;
-<<<<<<< HEAD
-              {tooltip && <Tooltip triggerText="">{tooltip}</Tooltip>}
-            </span>
-=======
               {tooltip && (
                 <Tooltip
                   triggerId={`card-tooltip-trigger-${id}`}
@@ -336,8 +332,7 @@
                   {tooltip}
                 </Tooltip>
               )}
-            </CardTitle>
->>>>>>> de845703
+            </span>
             {toolbar(sizeWidth.width)}
           </div>
           <CardContent dimensions={dimensions}>
