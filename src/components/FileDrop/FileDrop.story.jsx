--- conflicted
+++ resolved
@@ -14,12 +14,7 @@
   onError: action('onError'),
 };
 
-<<<<<<< HEAD
-storiesOf('Watson IoT|FileDrop', module).add('Drag and drop', () => (
-  <FileDrop {...FileDropProps} kind="drag-and-drop" />
-));
-=======
-storiesOf('FileDrop', module)
+storiesOf('Watson IoT|FileDrop', module)
   .add('Browse', () => (
     <FileDrop
       {...FileDropProps}
@@ -58,5 +53,4 @@
       accept={['json']}
       kind="drag-and-drop"
     />
-  ));
->>>>>>> 03092594
+  ));