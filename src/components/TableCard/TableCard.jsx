--- conflicted
+++ resolved
@@ -202,11 +202,7 @@
 
   // if we're in editable mode, generate fake data
   const tableData = isEditable
-<<<<<<< HEAD
-    ? generateTableSampleValues(columns.map(column => column.dataSourceId))
-=======
     ? generateTableSampleValues(columns)
->>>>>>> 88e075d2
     : hasActionColumn || filteredTimestampColumns.length
     ? data.map(i => {
         // if has custom action
