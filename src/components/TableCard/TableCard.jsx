import React from 'react';
import { OverflowMenu, OverflowMenuItem, Icon, Button } from 'carbon-components-react';
import styled from 'styled-components';
import moment from 'moment';
import Download16 from '@carbon/icons-react/lib/download/16';
import fileDownload from 'js-file-download';
import isNil from 'lodash/isNil';
import uniqBy from 'lodash/uniqBy';
import cloneDeep from 'lodash/cloneDeep';
import capitalize from 'lodash/capitalize';

import { CardPropTypes, TableCardPropTypes } from '../../constants/PropTypes';
import Card from '../Card/Card';
import { CARD_SIZES } from '../../constants/LayoutConstants';
import StatefulTable from '../Table/StatefulTable';
import { generateTableSampleValues } from '../TimeSeriesCard/timeSeriesUtils';

const StyledOverflowMenu = styled(OverflowMenu)`
  &&& {
    margin-left: 10px;
    opacity: 1;
    overflow-y: hidden;
    display: flex;
    align-items: center;

    .bx--overflow-menu__icon {
      transform: none;
    }
  }
`;

const StyledActionIcon = styled(Icon)`
  cursor: pointer;
  margin-left: 11px;
  &:hover {
    fill: rgb(61, 112, 178);
  }
`;

const StyledStatefulTable = styled(({ showHeader, data, ...rest }) => (
  <StatefulTable {...rest} data={data} />
))`
  flex: inherit;
  height: 100%;
  margin: 0 -1px;
  position: relative;

  &&& {
    .bx--data-table-v2 thead tr:nth-child(2) {
      height: 3rem;

      th {
        padding-top: 5px;
        padding-bottom: 10px;

        input {
          height: 2rem;
        }
      }
      th div.bx--form-item {
        display: block;
        .bx--list-box {
          height: auto;
        }
      }
      th div.bx--list-box {
        height: auto;
        .bx--list-box__selection {
          height: inherit;
        }
      }
    }
  }
  .bx--list-box__menu-item {
    height: 2rem;
  }

  .bx--table-toolbar {
    padding-bottom: 2px;
    padding-top: 0px;
  }
  .bx--data-table-v2 th:first-of-type,
  .bx--data-table-v2 td:first-of-type {
    padding-left: 1rem;
    padding-right: 1rem;
  }
  .bx--data-table-v2 thead {
    display: ${props => (!props.showHeader ? 'none' : '')};
    tr {
      height: 2rem;
    }
  }

  .bx--data-table-v2 tbody tr {
    height: 2.5rem;
  }
  .bx--data-table-v2-container + .bx--pagination {
    border: 1px solid #dfe3e6;
  }
  .bx--pagination {
    position: absolute;
    bottom: 0;
  }
  .bx--toolbar-search-container {
    margin-left: 1rem;
  }
  .bx--data-table-v2-container {
    /* if the table is empty, go fullscreen */
    ${props => (props.data && props.data.length > 0 ? `max-height: 435px;` : `height: 100%`)}
  }
  .bx--data-table-v2 {
    ${props => (props.data && props.data.length > 0 ? `height: initial` : `height: 100%`)}
  }
`;

const StyledExpandedRowContent = styled.div`
  padding-left: 35px;
  padding-bottom: 8px;
  padding-top: 24px;

  p {
    margin-bottom: 8px;
    font-size: 14px;
    font-weight: 600;
  }
`;

const ToolbarButton = styled(Button)`
  &.bx--btn > svg {
    margin: 0;
  }
`;

const StyledIconDiv = styled.div`
  display: flex;
`;

const StyledSpan = styled.span`
  margin-left: 5px;
`;

const StyledExpandedDiv = styled.div`
  display: flex;
  flex-direction: row;
  align-items: baseline;
  margin-bottom: 16px;
`;

/**
 * Returns an array of matching thresholds will only return the highest severity threshold for a column
 * If passed a columnId, it filters the threshold check on the current column only
 */
export const findMatchingThresholds = (thresholds, item, columnId) => {
  return thresholds
    .filter(t => {
      // Does the threshold apply to the current column?
      if (columnId && !columnId.includes(t.dataSourceId)) {
        return false;
      }
      switch (t.comparison) {
        case '<':
          return parseFloat(item[t.dataSourceId]) < t.value;
        case '>':
          return parseFloat(item[t.dataSourceId]) > t.value;
        case '=':
          return parseFloat(item[t.dataSourceId]) === t.value;
        case '<=':
          return parseFloat(item[t.dataSourceId]) <= t.value;
        case '>=':
          return parseFloat(item[t.dataSourceId]) >= t.value;
        default:
          return false;
      }
    })
    .reduce((highestSeverityThreshold, threshold) => {
      const currentThresholdIndex = highestSeverityThreshold.findIndex(
        currentThreshold => currentThreshold.dataSourceId === threshold.dataSourceId
      );
      if (
        // If I don't have a threshold currently for this column
        currentThresholdIndex < 0
      ) {
        highestSeverityThreshold.push(threshold); //eslint-disable-line
      } // The lowest severity is actually the most severe
      else if (highestSeverityThreshold[currentThresholdIndex].severity > threshold.severity) {
        highestSeverityThreshold[currentThresholdIndex] = threshold; //eslint-disable-line
      }
      return highestSeverityThreshold;
    }, []);
};

const determinePrecisionAndValue = (precision, value) => {
  const precisionDefined = Number.isInteger(value) ? 0 : precision;

  if (typeof value === 'number') {
    return value > 1000000000000
      ? `${(value / 1000000000000).toFixed(precisionDefined)}T`
      : value > 1000000000
      ? `${(value / 1000000000).toFixed(precisionDefined)}B`
      : value > 1000000
      ? `${(value / 1000000).toFixed(precisionDefined)}M`
      : value > 1000
      ? `${(value / 1000).toFixed(precisionDefined)}K`
      : value.toFixed(precisionDefined);
  }
  if (isNil(value)) {
    return '--';
  }
  return '--';
};

const TableCard = ({
  id,
  title,
  content: { columns = [], showHeader, expandedRows, sort, thresholds },
  size,
  onCardAction,
  values: data,
  isEditable,
  ...others
}) => {
  const renderActionCell = cellItem => {
    const actionList = JSON.parse(cellItem.value);
    return actionList && actionList.length === 1 ? (
      <StyledActionIcon
        onClick={evt => {
          evt.preventDefault();
          evt.stopPropagation();
          onCardAction(id, 'TABLE_CARD_ROW_ACTION', {
            rowId: cellItem.rowId,
            actionId: actionList[0].id,
          });
        }}
        name={actionList[0].icon}
      />
    ) : actionList && actionList.length > 1 ? (
      <StyledOverflowMenu
        floatingMenu
        renderIcon={() => (
          <Icon name="icon--overflow-menu" width="16px" height="16" fill="#5a6872" />
        )}
      >
        {actionList.map(item => {
          return (
            <OverflowMenuItem
              key={item.id}
              itemText={item.labelText}
              onClick={evt => {
                evt.preventDefault();
                evt.stopPropagation();
                onCardAction(id, 'TABLE_CARD_ROW_ACTION', {
                  rowId: cellItem.rowId,
                  actionId: item.id,
                });
              }}
            />
          );
        })}
      </StyledOverflowMenu>
    ) : null;
  };

  const renderThresholdIcon = cellItem => {
    const matchingThresholdValue = findMatchingThresholds(
      thresholds,
      cellItem.row,
      cellItem.columnId
    )[0];

    let thresholdIcon = null;
    if (matchingThresholdValue) {
      switch (matchingThresholdValue.severity) {
        case 3:
          thresholdIcon = (
            <StyledIconDiv
              title={`${matchingThresholdValue.dataSourceId} ${matchingThresholdValue.comparison} ${
                matchingThresholdValue.value
              }`}
            >
              <svg width="16px" height="16px" viewBox="0 0 16 16" version="1.1">
                <g id="Artboard-Copy" stroke="none" strokeWidth="1" fill="none" fillRule="evenodd">
                  <g id="Group">
                    <path
                      d="M8,16 C3.581722,16 0,12.418278 0,8 C0,3.581722 3.581722,0 8,0 C12.418278,0 16,3.581722 16,8 C16,12.418278 12.418278,16 8,16 Z"
                      id="outline-color"
                      fill="#FFFFFF"
                    />
                    <circle id="background-color" fill="#FDD13A" cx="8" cy="8" r="7" />
                    <path
                      d="M7.22,4 L8.47,4 L8.47,8 L7.22,8 L7.22,4 Z M7.875,11.9 C7.39175084,11.9 7,11.5082492 7,11.025 C7,10.5417508 7.39175084,10.15 7.875,10.15 C8.35824916,10.15 8.75,10.5417508 8.75,11.025 C8.75,11.5082492 8.35824916,11.9 7.875,11.9 Z"
                      id="symbol-color"
                      fill="#FFFFFF"
                    />
                  </g>
                </g>
              </svg>
              <StyledSpan>Low</StyledSpan>
            </StyledIconDiv>
          );
          break;
        case 1:
          thresholdIcon = (
            <StyledIconDiv
              title={`${matchingThresholdValue.dataSourceId} ${matchingThresholdValue.comparison} ${
                matchingThresholdValue.value
              }`}
            >
              <svg width="16px" height="16px" viewBox="0 0 16 16" version="1.1">
                <g
                  id="Artboard-Copy-2"
                  stroke="none"
                  strokeWidth="1"
                  fill="none"
                  fillRule="evenodd"
                >
                  <g id="Group">
                    <path
                      d="M15.483595,4.16821623 L11.828224,0.514898318 C11.4996389,0.186340499 11.0498759,0 10.5847164,0 L5.4141139,0 C4.94895439,0 4.49919139,0.186340499 4.17043702,0.51506755 L0.515728028,4.16947288 C0.186857661,4.49695966 1.58095759e-13,4.94738907 1.58095759e-13,5.41374714 L1.58095759e-13,10.5845032 C1.58095759e-13,11.0496811 0.18637442,11.4994512 0.515144768,11.8281943 L4.17032421,15.4842364 C4.50074437,15.813273 4.94971353,16 5.4141139,16 L10.5841331,16 C11.0519715,16 11.4969656,15.8151662 11.82781,15.4843492 L15.4864327,11.8277802 C15.8179763,11.4922167 16,11.0496451 16,10.5845032 L16,5.41374714 C16.00134,4.94645588 15.816286,4.49993244 15.483595,4.16821623 Z"
                      id="outline-color"
                      fill="#FFFFFF"
                    />
                    <path
                      d="M14.7771914,4.87602583 L11.1213159,1.22220371 C10.9801669,1.08106644 10.7847747,1 10.5847164,1 L5.4141139,1 C5.21405561,1 5.01866342,1.08106644 4.87751443,1.22220371 L1.22280543,4.87660904 C1.08107318,5.0177463 1,5.21312227 1,5.41374714 L1,10.5845032 C1,10.7845449 1.08107318,10.9799208 1.22222217,11.1210581 L4.87751443,14.7772131 C5.01924668,14.9183503 5.21463888,15 5.4141139,15 L10.5841331,15 C10.7865245,15 10.9772506,14.9206832 11.1207326,14.7772131 L14.7795244,11.1204749 C14.9218399,10.9764216 15,10.7862945 15,10.5845032 L15,5.41374714 C15.0005801,5.21020621 14.9212567,5.01949594 14.7771914,4.87602583 Z"
                      id="background-color"
                      fill="#DA1E28"
                    />
                    <polygon
                      id="icon-color"
                      fill="#FFFFFF"
                      points="10.3185714 11.001753 8 8.68318155 5.68142857 11.001753 5 10.3203244 7.31857143 8.00175297 5 5.68318155 5.68142857 5.00175297 8 7.3203244 10.3185714 5.00175297 11 5.68318155 8.68142857 8.00175297 11 10.3203244"
                    />
                  </g>
                </g>
              </svg>
              <StyledSpan>High</StyledSpan>
            </StyledIconDiv>
          );
          break;
        case 2:
          thresholdIcon = (
            <StyledIconDiv
              title={`${matchingThresholdValue.dataSourceId} ${matchingThresholdValue.comparison} ${
                matchingThresholdValue.value
              }`}
            >
              <svg width="16px" height="16px" viewBox="0 0 16 16" version="1.1">
                <g id="Artboard" stroke="none" strokeWidth="1" fill="none" fillRule="evenodd">
                  <g id="Group">
                    <path
                      d="M15.7894601,14.2675131 C15.5195241,14.7230623 15.029513,15.0024208 14.5000526,15.0025132 L1.53339891,15.0021846 C0.996512233,15.0159597 0.493279942,14.7413061 0.202531324,14.2625132 C-0.0652585874,13.7984115 -0.0652585874,13.2266148 0.189272648,12.78623 L6.68470115,0.787539475 C6.94639352,0.302404679 7.45295465,2.66453526e-15 8.00391648,2.66453526e-15 C8.55487831,2.66453526e-15 9.06143944,0.302404679 9.3224242,0.78623001 L15.8183281,12.7858011 C16.0707419,13.2512161 16.0592142,13.8153414 15.7894601,14.2675131 Z"
                      id="outline-color"
                      fill="#FFFFFF"
                    />
                    <path
                      d="M14.941052,13.2599875 L8.44460575,1.26245909 C8.35737079,1.1007808 8.18850902,1 8.00484631,1 C7.82118359,1 7.65232182,1.1007808 7.56508686,1.26245909 L1.06864057,13.2599875 C0.979373004,13.4146562 0.979373004,13.6052158 1.06864057,13.7598845 C1.16167713,13.9128935 1.32942924,14.0044259 1.50840001,13.9998351 L14.5012926,13.9998351 C14.6777297,13.9998043 14.8410746,13.906704 14.9310575,13.7548855 C15.0215326,13.6032635 15.0253318,13.4151411 14.941052,13.2599875 Z"
                      id="background-color"
                      fill="#FC7B1E"
                    />
                    <path
                      d="M7.50084897,5.75 L8.50084897,5.75 L8.50084897,9.75 L7.50084897,9.75 L7.50084897,5.75 Z M8.00084897,12.5 C7.58663541,12.5 7.25084897,12.1642136 7.25084897,11.75 C7.25084897,11.3357864 7.58663541,11 8.00084897,11 C8.41506253,11 8.75084897,11.3357864 8.75084897,11.75 C8.75084897,12.1642136 8.41506253,12.5 8.00084897,12.5 Z"
                      id="symbol-color"
                      fill="#FFFFFF"
                    />
                  </g>
                </g>
              </svg>
              <StyledSpan>Medium</StyledSpan>
            </StyledIconDiv>
          );
          break;
        default:
          break;
      }
    }
    return thresholdIcon;
  };

  // always add the last action column has default
  const actionColumn = [
    {
      id: 'actionColumn',
      name: '',
      width: '60px',
      isSortable: false,
      renderDataFunction: renderActionCell,
      priority: 1,
    },
  ];

  
  const hasActionColumn = data.filter(i => i.actions).length > 0;
  const uniqueThresholds = uniqBy(thresholds, 'dataSourceId');

  // filter to get the indexes for each one
  const columnsUpdated = cloneDeep(columns);

  // Don't add the icon column in sample mode
  if (!isEditable) {
    const indexes = columns
      .map((column, index) => 
        uniqueThresholds.filter(item => item.dataSourceId === column.dataSourceId)[0]
          ? { i: index, columnId: column.dataSourceId }
          : null
      )
      .filter(i => !isNil(i));
    indexes.forEach(({ i, columnId }, index) => columnsUpdated.splice(index !== 0 ? i + 1 : i, 0, {
        id: `iconColumn-${columnId}`,
<<<<<<< HEAD
        label: uniqueThresholds[index].label ? uniqueThresholds[index].label :  `${capitalize(columnId)} Severity`,
=======
        label: uniqueThresholds[index].label
          ? uniqueThresholds[index].label
          : `${capitalize(columnId)} Severity`,
>>>>>>> 4f09f25e
        width: '120px',
        isSortable: true,
        renderDataFunction: renderThresholdIcon,
        priority: 1,
        filter: {
          placeholderText: 'Severity',
          options: [
            {
              id: '1',
              text: '1',
            },
            {
              id: '2',
              text: '2',
            },
            {
              id: '3',
              text: '3',
            },
          ],
        },
      })      
    );
  }
  const newColumns = thresholds ? columnsUpdated : columns;

  const columnsToRender = newColumns
    .map(i => ({
      ...i,
      id: i.dataSourceId ? i.dataSourceId : i.id,
      name: i.label ? i.label : i.dataSourceId || '', // don't force label to be required
      isSortable: true,
      width: i.width ? i.width : size === CARD_SIZES.TALL ? '150px' : '', // force the text wrap
      filter: i.filter ? i.filter : {}, // if filter not send we send empty object
    }))
    .concat(hasActionColumn ? actionColumn : [])
    .map(column => {
      const columnPriority = column.priority || 1; // default to 1 if not provided
      switch (size) {
        case CARD_SIZES.TALL:
          return columnPriority === 1 ? column : null;

        case CARD_SIZES.LARGE:
          return columnPriority === 1 || columnPriority === 2 ? column : null;

        case CARD_SIZES.XLARGE:
          return column;

        default:
          return column;
      }
    })
    .filter(i => i);

  const filteredTimestampColumns = columns
    .map(column => (column.type && column.type === 'TIMESTAMP' ? column.dataSourceId : null))
    .filter(i => !isNil(i));

  const filteredPrecisionColumns = columns
    .map(column =>
      column.precision ? { dataSourceId: column.dataSourceId, precision: column.precision } : null
    )
    .filter(i => !isNil(i));

  // if we're in editable mode, generate fake data
  const tableData = isEditable
    ? generateTableSampleValues(columns)
    : hasActionColumn || filteredTimestampColumns.length || filteredPrecisionColumns.length
    ? data.map(i => {
        // if has custom action
        const action = hasActionColumn ? { actionColumn: JSON.stringify(i.actions || []) } : null;

        // if has column with timestamp
        const timestampUpdated = filteredTimestampColumns.length
          ? Object.keys(i.values)
              .map(value =>
                filteredTimestampColumns.includes(value)
                  ? { [value]: moment(i.values[value]).format('L HH:mm') }
                  : null
              )
              .filter(v => !isNil(v))[0]
          : null;

        const matchingThresholds = thresholds ? findMatchingThresholds(thresholds, i.values) : null;

        // map each of the matching thresholds into a data object
        const iconColumns = matchingThresholds
          ? matchingThresholds.reduce(
              (thresholdData, threshold) => {
                thresholdData[`iconColumn-${threshold.dataSourceId}`] = threshold.severity; // eslint-disable-line
                return thresholdData;
              },

              {}
            )
          : null;

        // if column have custom precision value
        const precisionUpdated = filteredPrecisionColumns.length
          ? Object.keys(i.values)
              .map(value => {
                const precision = filteredPrecisionColumns.find(
                  item => item.dataSourceId === value
                );

                return precision
                  ? { [value]: determinePrecisionAndValue(precision.precision, i.values[value]) }
                  : null;
              })
              .filter(v => v)[0]
          : null;

        return {
          id: i.id,
          values: {
            ...iconColumns,
            ...i.values,
            ...action,
            ...timestampUpdated,
            ...precisionUpdated,
          },
        };
      })
    : data;

  // format expanded rows to send to Table component
  let expandedRowsFormatted = [];
  if (expandedRows && expandedRows.length) {
    expandedRowsFormatted = tableData.map(dataItem => {
      // filter the data keys and find the expandaded row exist for that key
      const expandedItem = Object.keys(dataItem.values)
        .map(value => expandedRows.filter(item => item.id === value)[0])
        .filter(i => i);

      return {
        rowId: dataItem.id,
        content: (
          <StyledExpandedRowContent key={`${dataItem.id}-expanded`}>
            {expandedItem.length ? (
              expandedItem.map((item, index) => (
                <StyledExpandedDiv key={`${item.id}-expanded-${index}`}>
                  <p key={`${item.id}-label`} style={{ marginRight: '5px' }}>
                    {item ? item.label : '--'}
                  </p>
                  <span>{item ? dataItem.values[item.id] : null}</span>
                </StyledExpandedDiv>
              ))
            ) : (
              <StyledExpandedDiv key={`${dataItem.id}-expanded`}>
                {' '}
                <p key={`${dataItem.id}-label`}>--</p>
              </StyledExpandedDiv>
            )}
          </StyledExpandedRowContent>
        ),
      };
    });
  }

  const csvDownloadHandler = () => {
    let csv = '';
    // get all keys availavle and merge it
    let object = [];
    data.forEach(item => {
      object = [...object, ...Object.keys(item.values)];
    });
    object = [...new Set(object)];
    csv += `${object.join(',')}\n`;
    data.forEach(item => {
      object.forEach(arrayHeader => {
        csv += `${item.values[arrayHeader] ? item.values[arrayHeader] : ''},`;
      });
      csv += `\n`;
    });

    const exportedFilenmae = `${title}.csv` || 'export.csv';

    fileDownload(csv, exportedFilenmae);
  };

  // is columns recieved is different from the columnsToRender show card expand
  const isExpandable =
    columns.length !==
    columnsToRender.filter(item => item.id !== 'actionColumn' && !item.id.includes('iconColumn'))
      .length;

  const hasFilter = size !== CARD_SIZES.TALL;

  const hasRowExpansion = !!(expandedRows && expandedRows.length);

  const columnStartSort = columnsToRender.find(item => item.priority === 1);

  return (
    <Card
      id={id}
      title={title}
      size={size}
      onCardAction={onCardAction}
      availableActions={{ expand: isExpandable }}
      isEditable={isEditable}
      {...others}
    >
      <StyledStatefulTable
        columns={columnsToRender}
        data={tableData}
        options={{
          hasPagination: true,
          hasSearch: true,
          hasFilter,
          hasRowExpansion,
        }}
        expandedData={expandedRowsFormatted}
        actions={{
          table: {
            onRowClicked: () => {},
            onRowExpanded: () => {},
            onChangeSort: () => {},
          },
          pagination: { onChangePage: () => {} },
          toolbar: {
            onClearAllFilters: () => {},
            onToggleFilter: () => {},
          },
        }}
        view={{
          pagination: {
            pageSize: 10,
            pageSizes: [10],
            isItemPerPageHidden: true,
          },
          toolbar: {
            activeBar: null,
            isDisabled: isEditable,
            customToolbarContent: (
              <ToolbarButton
                kind="ghost"
                small
                renderIcon={Download16}
                onClick={() => csvDownloadHandler()}
              />
            ),
          },
          filters: [],
          table: {
            ...(columnStartSort
              ? {
                  sort: {
                    columnId: columnStartSort.id,
                    direction: sort,
                  },
                }
              : {}),
          },
        }}
        showHeader={showHeader !== undefined ? showHeader : true}
      />
    </Card>
  );
};

TableCard.propTypes = { ...CardPropTypes, ...TableCardPropTypes };
TableCard.displayName = 'TableCard';
TableCard.defaultProps = {
  size: CARD_SIZES.LARGE,
  values: [],
};
export default TableCard;<|MERGE_RESOLUTION|>--- conflicted
+++ resolved
@@ -387,7 +387,6 @@
     },
   ];
 
-  
   const hasActionColumn = data.filter(i => i.actions).length > 0;
   const uniqueThresholds = uniqBy(thresholds, 'dataSourceId');
 
@@ -397,21 +396,18 @@
   // Don't add the icon column in sample mode
   if (!isEditable) {
     const indexes = columns
-      .map((column, index) => 
+      .map((column, index) =>
         uniqueThresholds.filter(item => item.dataSourceId === column.dataSourceId)[0]
           ? { i: index, columnId: column.dataSourceId }
           : null
       )
       .filter(i => !isNil(i));
-    indexes.forEach(({ i, columnId }, index) => columnsUpdated.splice(index !== 0 ? i + 1 : i, 0, {
+    indexes.forEach(({ i, columnId }, index) =>
+      columnsUpdated.splice(index !== 0 ? i + 1 : i, 0, {
         id: `iconColumn-${columnId}`,
-<<<<<<< HEAD
-        label: uniqueThresholds[index].label ? uniqueThresholds[index].label :  `${capitalize(columnId)} Severity`,
-=======
         label: uniqueThresholds[index].label
           ? uniqueThresholds[index].label
           : `${capitalize(columnId)} Severity`,
->>>>>>> 4f09f25e
         width: '120px',
         isSortable: true,
         renderDataFunction: renderThresholdIcon,
@@ -433,7 +429,7 @@
             },
           ],
         },
-      })      
+      })
     );
   }
   const newColumns = thresholds ? columnsUpdated : columns;
