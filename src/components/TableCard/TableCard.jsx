import React, { useMemo } from 'react';
import { OverflowMenu, OverflowMenuItem, Icon } from 'carbon-components-react';
import styled from 'styled-components';
import moment from 'moment';
import isNil from 'lodash/isNil';
import uniqBy from 'lodash/uniqBy';
import cloneDeep from 'lodash/cloneDeep';
import capitalize from 'lodash/capitalize';
import OverFlowMenuIcon from '@carbon/icons-react/lib/overflow-menu--vertical/16';

import { CardPropTypes, TableCardPropTypes } from '../../constants/PropTypes';
import Card from '../Card/Card';
import { CARD_SIZES } from '../../constants/LayoutConstants';
import StatefulTable from '../Table/StatefulTable';
import { generateTableSampleValues } from '../TimeSeriesCard/timeSeriesUtils';
import { csvDownloadHandler } from '../../utils/componentUtilityFunctions';

const StyledOverflowMenu = styled(OverflowMenu)`
  &&& {
    margin-left: 10px;
    opacity: 1;
    overflow-y: hidden;
    display: flex;
    align-items: center;

    .bx--overflow-menu__icon {
      transform: none;
    }
  }
`;

const StyledActionIcon = styled(Icon)`
  cursor: pointer;
  margin-left: 11px;
  &:hover {
    fill: rgb(61, 112, 178);
  }
`;

const StyledStatefulTable = styled(({ showHeader, isExpanded, data, ...rest }) => (
  <StatefulTable {...rest} data={data} />
))`
  flex: inherit;
  height: 100%;
  position: relative;
  overflow-y: hidden;
  &&& {
    .bx--pagination {
      position: absolute;
      bottom: 0;
    }
    .bx--data-table-container {
      ${props =>
        props.data && props.data.length > 0 && !props.isExpanded
          ? `max-height: 435px;`
          : `height: 90%;`}
    }

    .bx--list-box__menu-item {
      height: 2rem;
      font-weight: normal;
    }

    .bx--table-toolbar {
      padding-bottom: 2px;
      padding-top: 0px;
    }
    .bx--data-table th:first-of-type,
    .bx--data-table td:first-of-type {
      padding-left: 1rem;
      padding-right: 1rem;
    }
    .bx--data-table thead {
      display: ${props => (!props.showHeader ? 'none' : '')};
      tr {
        height: 2rem;
      }
    }

    .bx--data-table tbody tr {
      height: 2.5rem;
    }
    .bx--data-table-container + .bx--pagination {
      border: 1px solid #dfe3e6;
    }

    .bx--toolbar-search-container {
      margin-left: 1rem;
    }
    .bx--data-table {
      ${props => (props.data && props.data.length > 0 ? `height: initial;` : `height: 100%;`)}
    }
    .bx--data-table thead tr:nth-child(2) {
      height: 3rem;

      th {
        padding-top: 5px;
        padding-bottom: 10px;

        input {
          height: 2rem;
        }
      }
      th div.bx--form-item {
        display: block;
        .bx--list-box {
          height: auto;
        }
      }
      th div.bx--list-box {
        height: auto;
        .bx--list-box__selection {
          height: inherit;
        }
      }
    }
  }
`;

const StyledExpandedRowContent = styled.div`
  padding-left: 35px;
  padding-bottom: 8px;
  padding-top: 24px;

  p {
    margin-bottom: 8px;
    font-size: 14px;
    font-weight: 600;
  }
`;

const StyledIconDiv = styled.div`
  display: flex;
`;

const StyledSpan = styled.span`
  margin-left: 5px;
`;

const StyledExpandedDiv = styled.div`
  display: flex;
  flex-direction: row;
  align-items: baseline;
  margin-bottom: 16px;
`;

const defaultProps = {
  size: CARD_SIZES.LARGE,
  values: [],
  i18n: {
    criticalLabel: 'Critical',
    moderateLabel: 'Moderate',
    lowLabel: 'Low',
    selectSeverityPlaceholder: 'Select a severity',
    searchPlaceholder: 'Search',
    filterButtonAria: 'Filters',
    defaultFilterStringPlaceholdText: 'Type and hit enter to apply',
    downloadIconDescription: 'Download table content',
    severityLabel: 'Severity',
    emptyMessage: 'There is no data for this time range.',
  },
};
/**
 * Returns an array of matching thresholds will only return the highest severity threshold for a column
 * If passed a columnId, it filters the threshold check on the current column only
 */
export const findMatchingThresholds = (thresholds, item, columnId) => {
  return thresholds
    .filter(t => {
      const { comparison, value, dataSourceId } = t;
      // Does the threshold apply to the current column?
      if (columnId && !columnId.includes(dataSourceId)) {
        return false;
      }

      switch (comparison) {
        case '<':
          return !isNil(item[dataSourceId]) && parseFloat(item[dataSourceId]) < value;
        case '>':
          return parseFloat(item[dataSourceId]) > value;
        case '=':
          return parseFloat(item[dataSourceId]) === value;
        case '<=':
          return !isNil(item[dataSourceId]) && parseFloat(item[dataSourceId]) <= value;
        case '>=':
          return parseFloat(item[dataSourceId]) >= value;
        default:
          return false;
      }
    })
    .reduce((highestSeverityThreshold, threshold) => {
      const currentThresholdIndex = highestSeverityThreshold.findIndex(
        currentThreshold => currentThreshold.dataSourceId === threshold.dataSourceId
      );
      if (
        // If I don't have a threshold currently for this column
        currentThresholdIndex < 0
      ) {
        highestSeverityThreshold.push(threshold); //eslint-disable-line
      } // The lowest severity is actually the most severe
      else if (highestSeverityThreshold[currentThresholdIndex].severity > threshold.severity) {
        highestSeverityThreshold[currentThresholdIndex] = threshold; //eslint-disable-line
      }
      return highestSeverityThreshold;
    }, []);
};

const determinePrecisionAndValue = (precision, value) => {
  const precisionDefined = Number.isInteger(value) ? 0 : precision;

  if (typeof value === 'number') {
    return value > 1000000000000
      ? `${(value / 1000000000000).toFixed(precisionDefined)}T`
      : value > 1000000000
      ? `${(value / 1000000000).toFixed(precisionDefined)}B`
      : value > 1000000
      ? `${(value / 1000000).toFixed(precisionDefined)}M`
      : value > 1000
      ? `${(value / 1000).toFixed(precisionDefined)}K`
      : value.toFixed(precisionDefined);
  }
  if (isNil(value)) {
    return '--';
  }
  return '--';
};

const TableCard = ({
  id,
  title,
  isExpanded,
  content: { columns = [], showHeader, expandedRows, sort, thresholds, emptyMessage },
  size,
  onCardAction,
  values: data,
  isEditable,
  i18n,
  ...others
}) => {
  const renderActionCell = cellItem => {
    const actionList = JSON.parse(cellItem.value);
    return actionList && actionList.length === 1 ? (
      <StyledActionIcon
        onClick={evt => {
          evt.preventDefault();
          evt.stopPropagation();
          onCardAction(id, 'TABLE_CARD_ROW_ACTION', {
            rowId: cellItem.rowId,
            actionId: actionList[0].id,
          });
        }}
        icon={actionList[0].icon}
        description={actionList[0].label}
      />
    ) : actionList && actionList.length > 1 ? (
      <StyledOverflowMenu
        floatingMenu
        renderIcon={() => (
          <OverFlowMenuIcon fill="#5a6872" description={i18n.overflowMenuIconDescription} />
        )}
      >
        {actionList.map(item => {
          return (
            <OverflowMenuItem
              key={item.id}
              itemText={item.labelText}
              onClick={evt => {
                evt.preventDefault();
                evt.stopPropagation();
                onCardAction(id, 'TABLE_CARD_ROW_ACTION', {
                  rowId: cellItem.rowId,
                  actionId: item.id,
                });
              }}
            />
          );
        })}
      </StyledOverflowMenu>
    ) : null;
  };

  const strings = {
    ...defaultProps.i18n,
    ...i18n,
  };

  const renderThresholdIcon = cellItem => {
    const matchingThresholdValue = findMatchingThresholds(
      thresholds,
      cellItem.row,
      cellItem.columnId
    )[0];

    let thresholdIcon = null;
    if (matchingThresholdValue) {
      switch (matchingThresholdValue.severity) {
        case 1:
          thresholdIcon = (
            <StyledIconDiv
              title={`${matchingThresholdValue.dataSourceId} ${matchingThresholdValue.comparison} ${
                matchingThresholdValue.value
              }`}
            >
              <svg width="16px" height="16px" viewBox="0 0 16 16" version="1.1">
                <g
                  id="Artboard-Copy-2"
                  stroke="none"
                  strokeWidth="1"
                  fill="none"
                  fillRule="evenodd"
                >
                  <g id="Group">
                    <path
                      d="M15.483595,4.16821623 L11.828224,0.514898318 C11.4996389,0.186340499 11.0498759,0 10.5847164,0 L5.4141139,0 C4.94895439,0 4.49919139,0.186340499 4.17043702,0.51506755 L0.515728028,4.16947288 C0.186857661,4.49695966 1.58095759e-13,4.94738907 1.58095759e-13,5.41374714 L1.58095759e-13,10.5845032 C1.58095759e-13,11.0496811 0.18637442,11.4994512 0.515144768,11.8281943 L4.17032421,15.4842364 C4.50074437,15.813273 4.94971353,16 5.4141139,16 L10.5841331,16 C11.0519715,16 11.4969656,15.8151662 11.82781,15.4843492 L15.4864327,11.8277802 C15.8179763,11.4922167 16,11.0496451 16,10.5845032 L16,5.41374714 C16.00134,4.94645588 15.816286,4.49993244 15.483595,4.16821623 Z"
                      id="outline-color"
                      fill="#FFFFFF"
                    />
                    <path
                      d="M14.7771914,4.87602583 L11.1213159,1.22220371 C10.9801669,1.08106644 10.7847747,1 10.5847164,1 L5.4141139,1 C5.21405561,1 5.01866342,1.08106644 4.87751443,1.22220371 L1.22280543,4.87660904 C1.08107318,5.0177463 1,5.21312227 1,5.41374714 L1,10.5845032 C1,10.7845449 1.08107318,10.9799208 1.22222217,11.1210581 L4.87751443,14.7772131 C5.01924668,14.9183503 5.21463888,15 5.4141139,15 L10.5841331,15 C10.7865245,15 10.9772506,14.9206832 11.1207326,14.7772131 L14.7795244,11.1204749 C14.9218399,10.9764216 15,10.7862945 15,10.5845032 L15,5.41374714 C15.0005801,5.21020621 14.9212567,5.01949594 14.7771914,4.87602583 Z"
                      id="background-color"
                      fill="#DA1E28"
                    />
                    <polygon
                      id="icon-color"
                      fill="#FFFFFF"
                      points="10.3185714 11.001753 8 8.68318155 5.68142857 11.001753 5 10.3203244 7.31857143 8.00175297 5 5.68318155 5.68142857 5.00175297 8 7.3203244 10.3185714 5.00175297 11 5.68318155 8.68142857 8.00175297 11 10.3203244"
                    />
                  </g>
                </g>
              </svg>
              <StyledSpan>{strings.criticalLabel}</StyledSpan>
            </StyledIconDiv>
          );
          break;
        case 2:
          thresholdIcon = (
            <StyledIconDiv
              title={`${matchingThresholdValue.dataSourceId} ${matchingThresholdValue.comparison} ${
                matchingThresholdValue.value
              }`}
            >
              <svg width="16px" height="16px" viewBox="0 0 16 16" version="1.1">
                <g id="Artboard" stroke="none" strokeWidth="1" fill="none" fillRule="evenodd">
                  <g id="Group">
                    <path
                      d="M15.7894601,14.2675131 C15.5195241,14.7230623 15.029513,15.0024208 14.5000526,15.0025132 L1.53339891,15.0021846 C0.996512233,15.0159597 0.493279942,14.7413061 0.202531324,14.2625132 C-0.0652585874,13.7984115 -0.0652585874,13.2266148 0.189272648,12.78623 L6.68470115,0.787539475 C6.94639352,0.302404679 7.45295465,2.66453526e-15 8.00391648,2.66453526e-15 C8.55487831,2.66453526e-15 9.06143944,0.302404679 9.3224242,0.78623001 L15.8183281,12.7858011 C16.0707419,13.2512161 16.0592142,13.8153414 15.7894601,14.2675131 Z"
                      id="outline-color"
                      fill="#FFFFFF"
                    />
                    <path
                      d="M14.941052,13.2599875 L8.44460575,1.26245909 C8.35737079,1.1007808 8.18850902,1 8.00484631,1 C7.82118359,1 7.65232182,1.1007808 7.56508686,1.26245909 L1.06864057,13.2599875 C0.979373004,13.4146562 0.979373004,13.6052158 1.06864057,13.7598845 C1.16167713,13.9128935 1.32942924,14.0044259 1.50840001,13.9998351 L14.5012926,13.9998351 C14.6777297,13.9998043 14.8410746,13.906704 14.9310575,13.7548855 C15.0215326,13.6032635 15.0253318,13.4151411 14.941052,13.2599875 Z"
                      id="background-color"
                      fill="#FC7B1E"
                    />
                    <path
                      d="M7.50084897,5.75 L8.50084897,5.75 L8.50084897,9.75 L7.50084897,9.75 L7.50084897,5.75 Z M8.00084897,12.5 C7.58663541,12.5 7.25084897,12.1642136 7.25084897,11.75 C7.25084897,11.3357864 7.58663541,11 8.00084897,11 C8.41506253,11 8.75084897,11.3357864 8.75084897,11.75 C8.75084897,12.1642136 8.41506253,12.5 8.00084897,12.5 Z"
                      id="symbol-color"
                      fill="#FFFFFF"
                    />
                  </g>
                </g>
              </svg>
              <StyledSpan>{strings.moderateLabel}</StyledSpan>
            </StyledIconDiv>
          );
          break;
        case 3:
          thresholdIcon = (
            <StyledIconDiv
              title={`${matchingThresholdValue.dataSourceId} ${matchingThresholdValue.comparison} ${
                matchingThresholdValue.value
              }`}
            >
              <svg width="16px" height="16px" viewBox="0 0 16 16" version="1.1">
                <g id="Artboard-Copy" stroke="none" strokeWidth="1" fill="none" fillRule="evenodd">
                  <g id="Group">
                    <path
                      d="M8,16 C3.581722,16 0,12.418278 0,8 C0,3.581722 3.581722,0 8,0 C12.418278,0 16,3.581722 16,8 C16,12.418278 12.418278,16 8,16 Z"
                      id="outline-color"
                      fill="#FFFFFF"
                    />
                    <circle id="background-color" fill="#FDD13A" cx="8" cy="8" r="7" />
                    <path
                      d="M7.22,4 L8.47,4 L8.47,8 L7.22,8 L7.22,4 Z M7.875,11.9 C7.39175084,11.9 7,11.5082492 7,11.025 C7,10.5417508 7.39175084,10.15 7.875,10.15 C8.35824916,10.15 8.75,10.5417508 8.75,11.025 C8.75,11.5082492 8.35824916,11.9 7.875,11.9 Z"
                      id="symbol-color"
                      fill="#FFFFFF"
                    />
                  </g>
                </g>
              </svg>
              <StyledSpan>{strings.lowLabel}</StyledSpan>
            </StyledIconDiv>
          );
          break;
        default:
          break;
      }
    }
    return thresholdIcon;
  };

  // Should the table data be filtered to only match on threshold
  const uniqueThresholds = uniqBy(thresholds, 'dataSourceId');
  const onlyShowIfColumnHasData = uniqueThresholds.find(i => i.showOnContent);
  const tableData = useMemo(
    () =>
      onlyShowIfColumnHasData
        ? data.map(i => (i.values[onlyShowIfColumnHasData.dataSourceId] ? i : null)).filter(i => i)
        : data,
    [onlyShowIfColumnHasData, data]
  );

  // always add the last action column has default
  const actionColumn = [
    {
      id: 'actionColumn',
      name: '',
      width: '60px',
      isSortable: false,
      renderDataFunction: renderActionCell,
      priority: 1,
    },
  ];

  const hasActionColumn = data.filter(i => i.actions).length > 0;

  // filter to get the indexes for each one
  const columnsUpdated = cloneDeep(columns);

  // Don't add the icon column in sample mode
  if (!isEditable) {
    const indexes = columns
      .map((column, index) =>
        uniqueThresholds.filter(item => item.dataSourceId === column.dataSourceId)[0]
          ? { i: index, columnId: column.dataSourceId }
          : null
      )
      .filter(i => !isNil(i));
    indexes.forEach(({ i, columnId }, index) =>
      columnsUpdated.splice(index !== 0 ? i + 1 : i, 0, {
        id: `iconColumn-${columnId}`,
        label: uniqueThresholds[index].label
          ? uniqueThresholds[index].label
          : `${capitalize(columnId)} ${strings.severityLabel}`,
        width: '200px',
        isSortable: true,
        renderDataFunction: renderThresholdIcon,
        priority: 1,
        filter: {
          placeholderText: strings.selectSeverityPlaceholder,
          options: [
            {
              id: '1',
              text: strings.criticalLabel,
            },
            {
              id: '2',
              text: strings.moderateLabel,
            },
            {
              id: '3',
              text: strings.lowLabel,
            },
          ],
        },
      })
    );
  }
  const newColumns = thresholds ? columnsUpdated : columns;

  const columnsToRender = useMemo(
    () =>
      newColumns
        .map(i => ({
          ...i,
          id: i.dataSourceId ? i.dataSourceId : i.id,
          name: i.label ? i.label : i.dataSourceId || '', // don't force label to be required
          isSortable: true,
          width: i.width ? `${i.width}px` : size === CARD_SIZES.TALL ? '150px' : '', // force the text wrap
          filter: i.filter
            ? i.filter
            : { placeholderText: strings.defaultFilterStringPlaceholdText }, // if filter not send we send empty object
        }))
        .concat(hasActionColumn ? actionColumn : [])
        .map(column => {
          const columnPriority = column.priority || 1; // default to 1 if not provided
          switch (size) {
            case CARD_SIZES.TALL:
              return columnPriority === 1 ? column : null;

            case CARD_SIZES.LARGE:
              return columnPriority === 1 || columnPriority === 2 ? column : null;

            case CARD_SIZES.XLARGE:
              return column;

            default:
              return column;
          }
        })
        .filter(i => i),
    [actionColumn, hasActionColumn, newColumns, size, strings.defaultFilterStringPlaceholdText]
  );

  const filteredTimestampColumns = useMemo(
    () =>
      columns
        .map(column => (column.type && column.type === 'TIMESTAMP' ? column.dataSourceId : null))
        .filter(i => !isNil(i)),
    [columns]
  );

  const filteredPrecisionColumns = useMemo(
    () =>
      columns
        .map(column =>
          column.precision
            ? { dataSourceId: column.dataSourceId, precision: column.precision }
            : null
        )
        .filter(i => !isNil(i)),
    [columns]
  );

  // if we're in editable mode, generate fake data
  const tableDataWithTimestamp = useMemo(
    () =>
      isEditable
        ? generateTableSampleValues(id, columns)
        : hasActionColumn ||
          filteredTimestampColumns.length ||
          filteredPrecisionColumns.length ||
          thresholds
        ? tableData.map(i => {
            // if has custom action
            const action = hasActionColumn
              ? { actionColumn: JSON.stringify(i.actions || []) }
              : null;

            // if has column with timestamp
            const timestampUpdated = filteredTimestampColumns.length
              ? Object.keys(i.values)
                  .map(value =>
                    filteredTimestampColumns.includes(value)
                      ? { [value]: moment(i.values[value]).format('L HH:mm') }
                      : null
                  )
                  .filter(v => !isNil(v))[0]
              : null;

            const matchingThresholds = thresholds
              ? findMatchingThresholds(thresholds, i.values)
              : null;

            // map each of the matching thresholds into a data object
            const iconColumns = matchingThresholds
              ? matchingThresholds.reduce(
                  (thresholdData, threshold) => {
                    thresholdData[`iconColumn-${threshold.dataSourceId}`] = threshold.severity; // eslint-disable-line
                    return thresholdData;
                  },

                  {}
                )
              : null;

            // if column have custom precision value
            const precisionUpdated = filteredPrecisionColumns.length
              ? Object.keys(i.values)
                  .map(value => {
                    const precision = filteredPrecisionColumns.find(
                      item => item.dataSourceId === value
                    );

                    return precision
                      ? {
                          [value]: determinePrecisionAndValue(precision.precision, i.values[value]),
                        }
                      : null;
                  })
                  .filter(v => v)[0]
              : null;

            return {
              id: i.id,
              values: {
                ...iconColumns,
                ...i.values,
                ...action,
                ...timestampUpdated,
                ...precisionUpdated,
              },
              isSelectable: false,
            };
          })
        : tableData,
    [
      isEditable,
      id,
      columns,
      hasActionColumn,
      filteredTimestampColumns,
      filteredPrecisionColumns,
      thresholds,
      tableData,
    ]
  );

  // format expanded rows to send to Table component
  const expandedRowsFormatted = useMemo(
    () =>
      expandedRows && expandedRows.length
        ? tableData.map(dataItem => {
            // filter the data keys and find the expandaded row exist for that key
            const expandedItem = Object.keys(dataItem.values)
              .map(value => expandedRows.filter(item => item.id === value)[0])
              .filter(i => i);

            return {
              rowId: dataItem.id,
              content: (
                <StyledExpandedRowContent key={`${dataItem.id}-expanded`}>
                  {expandedItem.length ? (
                    expandedItem.map((item, index) => (
                      <StyledExpandedDiv key={`${item.id}-expanded-${index}`}>
                        <p key={`${item.id}-label`} style={{ marginRight: '5px' }}>
                          {item ? item.label : '--'}
                        </p>
                        <span>{item ? dataItem.values[item.id] : null}</span>
                      </StyledExpandedDiv>
                    ))
                  ) : (
                    <StyledExpandedDiv key={`${dataItem.id}-expanded`}>
                      {' '}
                      <p key={`${dataItem.id}-label`}>--</p>
                    </StyledExpandedDiv>
                  )}
                </StyledExpandedRowContent>
              ),
            };
          })
        : [],
    [expandedRows, tableData]
  );

  // is columns recieved is different from the columnsToRender show card expand
  const isExpandable =
    columns.length !==
    columnsToRender.filter(item => item.id !== 'actionColumn' && !item.id.includes('iconColumn'))
      .length;

  const hasFilter = size !== CARD_SIZES.TALL;

  const hasRowExpansion = !!(expandedRows && expandedRows.length);

  // Defined the first column to be sorted, if column has defined sort
  const columnStartSortDefined = columnsToRender.find(item => item.sort);

  // if not sort by column provided, sort on the first priority 1 column
  const columnStartSort = !columnStartSortDefined
    ? columnsToRender.find(item => item.priority === 1)
    : columnStartSortDefined;

  return (
    <Card
      id={id}
      title={title}
      size={size}
      onCardAction={onCardAction}
      availableActions={{ expand: isExpandable, range: true }}
      isEditable={isEditable}
      isExpanded={isExpanded}
      i18n={i18n}
      {...others}
    >
      {({ height }) => {
        const numberOfRowsPerPage = !isNil(height) ? Math.floor((height - 48 * 3) / 48) : 10;
        return (
          <StyledStatefulTable
            columns={columnsToRender}
            data={tableDataWithTimestamp}
            isExpanded={isExpanded}
            options={{
              hasPagination: true,
              hasSearch: true,
              hasFilter,
              hasRowExpansion,
            }}
            expandedData={expandedRowsFormatted}
            actions={{
              table: {
                onRowClicked: () => {},
                onRowExpanded: () => {},
                onChangeSort: () => {},
              },
              pagination: { onChangePage: () => {} },
              toolbar: {
                onClearAllFilters: () => {},
                onToggleFilter: () => {},
                onDownloadCSV: () => csvDownloadHandler(tableDataWithTimestamp, title),
              },
            }}
            view={{
              pagination: {
                pageSize: numberOfRowsPerPage,
                pageSizes: [numberOfRowsPerPage],
                isItemPerPageHidden: true,
              },
              toolbar: {
                activeBar: null,
                isDisabled: isEditable,
<<<<<<< HEAD
                customToolbarContent: (
                  <ToolbarButton
                    kind="ghost"
                    size="small"
                    renderIcon={Download16}
                    iconDescription={strings.downloadIconDescription}
                    onClick={() => csvDownloadHandler()}
                    title={strings.downloadIconDescription}
                  />
                ),
=======
>>>>>>> 7b6b9462
              },
              filters: [],
              table: {
                ...(columnStartSort
                  ? {
                      sort: {
                        columnId: columnStartSort.id,
                        direction: !columnStartSortDefined ? sort : columnStartSortDefined.sort,
                      },
                    }
                  : {}),
                emptyState: {
                  message: emptyMessage || strings.emptyMessage,
                },
              },
            }}
            showHeader={showHeader !== undefined ? showHeader : true}
            i18n={i18n}
          />
        );
      }}
    </Card>
  );
};

TableCard.propTypes = { ...CardPropTypes, ...TableCardPropTypes };
TableCard.displayName = 'TableCard';
TableCard.defaultProps = defaultProps;
export default TableCard;<|MERGE_RESOLUTION|>--- conflicted
+++ resolved
@@ -709,19 +709,6 @@
               toolbar: {
                 activeBar: null,
                 isDisabled: isEditable,
-<<<<<<< HEAD
-                customToolbarContent: (
-                  <ToolbarButton
-                    kind="ghost"
-                    size="small"
-                    renderIcon={Download16}
-                    iconDescription={strings.downloadIconDescription}
-                    onClick={() => csvDownloadHandler()}
-                    title={strings.downloadIconDescription}
-                  />
-                ),
-=======
->>>>>>> 7b6b9462
               },
               filters: [],
               table: {
