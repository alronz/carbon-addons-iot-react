import React, { useMemo } from 'react';
import { OverflowMenu, OverflowMenuItem, Icon, Button } from 'carbon-components-react';
import styled from 'styled-components';
import moment from 'moment';
import Download16 from '@carbon/icons-react/lib/download/16';
import fileDownload from 'js-file-download';
import isNil from 'lodash/isNil';
import uniqBy from 'lodash/uniqBy';
import cloneDeep from 'lodash/cloneDeep';
import capitalize from 'lodash/capitalize';
import OverFlowMenuIcon from '@carbon/icons-react/lib/overflow-menu--vertical/16';

import { CardPropTypes, TableCardPropTypes } from '../../constants/PropTypes';
import Card from '../Card/Card';
import { CARD_SIZES } from '../../constants/LayoutConstants';
import StatefulTable from '../Table/StatefulTable';
import { generateTableSampleValues } from '../TimeSeriesCard/timeSeriesUtils';

const StyledOverflowMenu = styled(OverflowMenu)`
  &&& {
    margin-left: 10px;
    opacity: 1;
    overflow-y: hidden;
    display: flex;
    align-items: center;

    .bx--overflow-menu__icon {
      transform: none;
    }
  }
`;

const StyledActionIcon = styled(Icon)`
  cursor: pointer;
  margin-left: 11px;
  &:hover {
    fill: rgb(61, 112, 178);
  }
`;

const StyledStatefulTable = styled(({ showHeader, isExpanded, data, ...rest }) => (
  <StatefulTable {...rest} data={data} />
))`
  flex: inherit;
  height: 100%;
  position: relative;
  overflow-y: hidden;
  &&& {
    .bx--data-table-container {
      ${props =>
        props.data && props.data.length > 0 && !props.isExpanded
          ? `max-height: 435px;`
          : `height: 90%;`}
    }
    .bx--data-table thead tr:nth-child(2) {
      height: 3rem;

      th {
        padding-top: 5px;
        padding-bottom: 10px;

        input {
          height: 2rem;
        }
      }
      th div.bx--form-item {
        display: block;
        .bx--list-box {
          height: auto;
        }
      }
      th div.bx--list-box {
        height: auto;
        .bx--list-box__selection {
          height: inherit;
        }
      }
    }
  }
  .bx--list-box__menu-item {
    height: 2rem;
    font-weight: normal;
  }

  .bx--table-toolbar {
    padding-bottom: 2px;
    padding-top: 0px;
  }
  .bx--data-table th:first-of-type,
  .bx--data-table td:first-of-type {
    padding-left: 1rem;
    padding-right: 1rem;
  }
  .bx--data-table thead {
    display: ${props => (!props.showHeader ? 'none' : '')};
    tr {
      height: 2rem;
    }
  }

  .bx--data-table tbody tr {
    height: 2.5rem;
  }
  .bx--data-table-container + .bx--pagination {
    border: 1px solid #dfe3e6;
  }
  .bx--pagination {
    position: absolute;
    bottom: 0;
  }
  .bx--toolbar-search-container {
    margin-left: 1rem;
  }
  .bx--data-table {
    ${props => (props.data && props.data.length > 0 ? `height: initial;` : `height: 100%;`)}
  }
`;

const StyledExpandedRowContent = styled.div`
  padding-left: 35px;
  padding-bottom: 8px;
  padding-top: 24px;

  p {
    margin-bottom: 8px;
    font-size: 14px;
    font-weight: 600;
  }
`;

const ToolbarButton = styled(Button)`
  &.bx--btn > svg {
    margin: 0;
  }
`;

const StyledIconDiv = styled.div`
  display: flex;
`;

const StyledSpan = styled.span`
  margin-left: 5px;
`;

const StyledExpandedDiv = styled.div`
  display: flex;
  flex-direction: row;
  align-items: baseline;
  margin-bottom: 16px;
`;

const defaultProps = {
  size: CARD_SIZES.LARGE,
  values: [],
  i18n: {
    criticalLabel: 'Critical',
    moderateLabel: 'Moderate',
    lowLabel: 'Low',
    selectSeverityPlaceholder: 'Select a severity',
    searchPlaceholder: 'Search',
    filterButtonAria: 'Filters',
    defaultFilterStringPlaceholdText: 'Type and hit enter to apply',
    downloadIconDescription: 'Download table content',
    severityLabel: 'Severity',
    emptyMessage: 'There is no data for this time range.',
  },
};
/**
 * Returns an array of matching thresholds will only return the highest severity threshold for a column
 * If passed a columnId, it filters the threshold check on the current column only
 */
export const findMatchingThresholds = (thresholds, item, columnId) => {
  return thresholds
    .filter(t => {
      const { comparison, value, dataSourceId } = t;
      // Does the threshold apply to the current column?
      if (columnId && !columnId.includes(dataSourceId)) {
        return false;
      }

      switch (comparison) {
        case '<':
          return !isNil(item[dataSourceId]) && parseFloat(item[dataSourceId]) < value;
        case '>':
          return parseFloat(item[dataSourceId]) > value;
        case '=':
          return parseFloat(item[dataSourceId]) === value;
        case '<=':
          return !isNil(item[dataSourceId]) && parseFloat(item[dataSourceId]) <= value;
        case '>=':
          return parseFloat(item[dataSourceId]) >= value;
        default:
          return false;
      }
    })
    .reduce((highestSeverityThreshold, threshold) => {
      const currentThresholdIndex = highestSeverityThreshold.findIndex(
        currentThreshold => currentThreshold.dataSourceId === threshold.dataSourceId
      );
      if (
        // If I don't have a threshold currently for this column
        currentThresholdIndex < 0
      ) {
        highestSeverityThreshold.push(threshold); //eslint-disable-line
      } // The lowest severity is actually the most severe
      else if (highestSeverityThreshold[currentThresholdIndex].severity > threshold.severity) {
        highestSeverityThreshold[currentThresholdIndex] = threshold; //eslint-disable-line
      }
      return highestSeverityThreshold;
    }, []);
};

const determinePrecisionAndValue = (precision, value) => {
  const precisionDefined = Number.isInteger(value) ? 0 : precision;

  if (typeof value === 'number') {
    return value > 1000000000000
      ? `${(value / 1000000000000).toFixed(precisionDefined)}T`
      : value > 1000000000
      ? `${(value / 1000000000).toFixed(precisionDefined)}B`
      : value > 1000000
      ? `${(value / 1000000).toFixed(precisionDefined)}M`
      : value > 1000
      ? `${(value / 1000).toFixed(precisionDefined)}K`
      : value.toFixed(precisionDefined);
  }
  if (isNil(value)) {
    return '--';
  }
  return '--';
};

const TableCard = ({
  id,
  title,
  isExpanded,
  content: { columns = [], showHeader, expandedRows, sort, thresholds, emptyMessage },
  size,
  onCardAction,
  values: data,
  isEditable,
  i18n,
  ...others
}) => {
  const renderActionCell = cellItem => {
    const actionList = JSON.parse(cellItem.value);
    return actionList && actionList.length === 1 ? (
      <StyledActionIcon
        onClick={evt => {
          evt.preventDefault();
          evt.stopPropagation();
          onCardAction(id, 'TABLE_CARD_ROW_ACTION', {
            rowId: cellItem.rowId,
            actionId: actionList[0].id,
          });
        }}
        icon={actionList[0].icon}
        description={actionList[0].label}
      />
    ) : actionList && actionList.length > 1 ? (
      <StyledOverflowMenu
        floatingMenu
        renderIcon={() => (
          <OverFlowMenuIcon fill="#5a6872" description={i18n.overflowMenuIconDescription} />
        )}
      >
        {actionList.map(item => {
          return (
            <OverflowMenuItem
              key={item.id}
              itemText={item.labelText}
              onClick={evt => {
                evt.preventDefault();
                evt.stopPropagation();
                onCardAction(id, 'TABLE_CARD_ROW_ACTION', {
                  rowId: cellItem.rowId,
                  actionId: item.id,
                });
              }}
            />
          );
        })}
      </StyledOverflowMenu>
    ) : null;
  };

  const strings = {
    ...defaultProps.i18n,
    ...i18n,
  };

  const renderThresholdIcon = cellItem => {
    const matchingThresholdValue = findMatchingThresholds(
      thresholds,
      cellItem.row,
      cellItem.columnId
    )[0];

    let thresholdIcon = null;
    if (matchingThresholdValue) {
      switch (matchingThresholdValue.severity) {
        case 1:
          thresholdIcon = (
            <StyledIconDiv
              title={`${matchingThresholdValue.dataSourceId} ${matchingThresholdValue.comparison} ${
                matchingThresholdValue.value
              }`}
            >
              <svg width="16px" height="16px" viewBox="0 0 16 16" version="1.1">
                <g
                  id="Artboard-Copy-2"
                  stroke="none"
                  strokeWidth="1"
                  fill="none"
                  fillRule="evenodd"
                >
                  <g id="Group">
                    <path
                      d="M15.483595,4.16821623 L11.828224,0.514898318 C11.4996389,0.186340499 11.0498759,0 10.5847164,0 L5.4141139,0 C4.94895439,0 4.49919139,0.186340499 4.17043702,0.51506755 L0.515728028,4.16947288 C0.186857661,4.49695966 1.58095759e-13,4.94738907 1.58095759e-13,5.41374714 L1.58095759e-13,10.5845032 C1.58095759e-13,11.0496811 0.18637442,11.4994512 0.515144768,11.8281943 L4.17032421,15.4842364 C4.50074437,15.813273 4.94971353,16 5.4141139,16 L10.5841331,16 C11.0519715,16 11.4969656,15.8151662 11.82781,15.4843492 L15.4864327,11.8277802 C15.8179763,11.4922167 16,11.0496451 16,10.5845032 L16,5.41374714 C16.00134,4.94645588 15.816286,4.49993244 15.483595,4.16821623 Z"
                      id="outline-color"
                      fill="#FFFFFF"
                    />
                    <path
                      d="M14.7771914,4.87602583 L11.1213159,1.22220371 C10.9801669,1.08106644 10.7847747,1 10.5847164,1 L5.4141139,1 C5.21405561,1 5.01866342,1.08106644 4.87751443,1.22220371 L1.22280543,4.87660904 C1.08107318,5.0177463 1,5.21312227 1,5.41374714 L1,10.5845032 C1,10.7845449 1.08107318,10.9799208 1.22222217,11.1210581 L4.87751443,14.7772131 C5.01924668,14.9183503 5.21463888,15 5.4141139,15 L10.5841331,15 C10.7865245,15 10.9772506,14.9206832 11.1207326,14.7772131 L14.7795244,11.1204749 C14.9218399,10.9764216 15,10.7862945 15,10.5845032 L15,5.41374714 C15.0005801,5.21020621 14.9212567,5.01949594 14.7771914,4.87602583 Z"
                      id="background-color"
                      fill="#DA1E28"
                    />
                    <polygon
                      id="icon-color"
                      fill="#FFFFFF"
                      points="10.3185714 11.001753 8 8.68318155 5.68142857 11.001753 5 10.3203244 7.31857143 8.00175297 5 5.68318155 5.68142857 5.00175297 8 7.3203244 10.3185714 5.00175297 11 5.68318155 8.68142857 8.00175297 11 10.3203244"
                    />
                  </g>
                </g>
              </svg>
              <StyledSpan>{strings.criticalLabel}</StyledSpan>
            </StyledIconDiv>
          );
          break;
        case 2:
          thresholdIcon = (
            <StyledIconDiv
              title={`${matchingThresholdValue.dataSourceId} ${matchingThresholdValue.comparison} ${
                matchingThresholdValue.value
              }`}
            >
              <svg width="16px" height="16px" viewBox="0 0 16 16" version="1.1">
                <g id="Artboard" stroke="none" strokeWidth="1" fill="none" fillRule="evenodd">
                  <g id="Group">
                    <path
                      d="M15.7894601,14.2675131 C15.5195241,14.7230623 15.029513,15.0024208 14.5000526,15.0025132 L1.53339891,15.0021846 C0.996512233,15.0159597 0.493279942,14.7413061 0.202531324,14.2625132 C-0.0652585874,13.7984115 -0.0652585874,13.2266148 0.189272648,12.78623 L6.68470115,0.787539475 C6.94639352,0.302404679 7.45295465,2.66453526e-15 8.00391648,2.66453526e-15 C8.55487831,2.66453526e-15 9.06143944,0.302404679 9.3224242,0.78623001 L15.8183281,12.7858011 C16.0707419,13.2512161 16.0592142,13.8153414 15.7894601,14.2675131 Z"
                      id="outline-color"
                      fill="#FFFFFF"
                    />
                    <path
                      d="M14.941052,13.2599875 L8.44460575,1.26245909 C8.35737079,1.1007808 8.18850902,1 8.00484631,1 C7.82118359,1 7.65232182,1.1007808 7.56508686,1.26245909 L1.06864057,13.2599875 C0.979373004,13.4146562 0.979373004,13.6052158 1.06864057,13.7598845 C1.16167713,13.9128935 1.32942924,14.0044259 1.50840001,13.9998351 L14.5012926,13.9998351 C14.6777297,13.9998043 14.8410746,13.906704 14.9310575,13.7548855 C15.0215326,13.6032635 15.0253318,13.4151411 14.941052,13.2599875 Z"
                      id="background-color"
                      fill="#FC7B1E"
                    />
                    <path
                      d="M7.50084897,5.75 L8.50084897,5.75 L8.50084897,9.75 L7.50084897,9.75 L7.50084897,5.75 Z M8.00084897,12.5 C7.58663541,12.5 7.25084897,12.1642136 7.25084897,11.75 C7.25084897,11.3357864 7.58663541,11 8.00084897,11 C8.41506253,11 8.75084897,11.3357864 8.75084897,11.75 C8.75084897,12.1642136 8.41506253,12.5 8.00084897,12.5 Z"
                      id="symbol-color"
                      fill="#FFFFFF"
                    />
                  </g>
                </g>
              </svg>
              <StyledSpan>{strings.moderateLabel}</StyledSpan>
            </StyledIconDiv>
          );
          break;
        case 3:
          thresholdIcon = (
            <StyledIconDiv
              title={`${matchingThresholdValue.dataSourceId} ${matchingThresholdValue.comparison} ${
                matchingThresholdValue.value
              }`}
            >
              <svg width="16px" height="16px" viewBox="0 0 16 16" version="1.1">
                <g id="Artboard-Copy" stroke="none" strokeWidth="1" fill="none" fillRule="evenodd">
                  <g id="Group">
                    <path
                      d="M8,16 C3.581722,16 0,12.418278 0,8 C0,3.581722 3.581722,0 8,0 C12.418278,0 16,3.581722 16,8 C16,12.418278 12.418278,16 8,16 Z"
                      id="outline-color"
                      fill="#FFFFFF"
                    />
                    <circle id="background-color" fill="#FDD13A" cx="8" cy="8" r="7" />
                    <path
                      d="M7.22,4 L8.47,4 L8.47,8 L7.22,8 L7.22,4 Z M7.875,11.9 C7.39175084,11.9 7,11.5082492 7,11.025 C7,10.5417508 7.39175084,10.15 7.875,10.15 C8.35824916,10.15 8.75,10.5417508 8.75,11.025 C8.75,11.5082492 8.35824916,11.9 7.875,11.9 Z"
                      id="symbol-color"
                      fill="#FFFFFF"
                    />
                  </g>
                </g>
              </svg>
              <StyledSpan>{strings.lowLabel}</StyledSpan>
            </StyledIconDiv>
          );
          break;
        default:
          break;
      }
    }
    return thresholdIcon;
  };

  // Should the table data be filtered to only match on threshold
  const uniqueThresholds = uniqBy(thresholds, 'dataSourceId');
  const onlyShowIfColumnHasData = uniqueThresholds.find(i => i.showOnContent);
  const tableData = useMemo(
    () =>
      onlyShowIfColumnHasData
        ? data.map(i => (i.values[onlyShowIfColumnHasData.dataSourceId] ? i : null)).filter(i => i)
        : data,
    [onlyShowIfColumnHasData, data]
  );

  // always add the last action column has default
  const actionColumn = [
    {
      id: 'actionColumn',
      name: '',
      width: '60px',
      isSortable: false,
      renderDataFunction: renderActionCell,
      priority: 1,
    },
  ];

  const hasActionColumn = data.filter(i => i.actions).length > 0;

  // filter to get the indexes for each one
  const columnsUpdated = cloneDeep(columns);

  // Don't add the icon column in sample mode
  if (!isEditable) {
    const indexes = columns
      .map((column, index) =>
        uniqueThresholds.filter(item => item.dataSourceId === column.dataSourceId)[0]
          ? { i: index, columnId: column.dataSourceId }
          : null
      )
      .filter(i => !isNil(i));
    indexes.forEach(({ i, columnId }, index) =>
      columnsUpdated.splice(index !== 0 ? i + 1 : i, 0, {
        id: `iconColumn-${columnId}`,
        label: uniqueThresholds[index].label
          ? uniqueThresholds[index].label
          : `${capitalize(columnId)} ${strings.severityLabel}`,
        width: '140px',
        isSortable: true,
        renderDataFunction: renderThresholdIcon,
        priority: 1,
        filter: {
          placeholderText: strings.selectSeverityPlaceholder,
          options: [
            {
              id: '1',
              text: strings.criticalLabel,
            },
            {
              id: '2',
              text: strings.moderateLabel,
            },
            {
              id: '3',
              text: strings.lowLabel,
            },
          ],
        },
      })
    );
  }
  const newColumns = thresholds ? columnsUpdated : columns;

  const columnsToRender = useMemo(
    () =>
      newColumns
        .map(i => ({
          ...i,
          id: i.dataSourceId ? i.dataSourceId : i.id,
          name: i.label ? i.label : i.dataSourceId || '', // don't force label to be required
          isSortable: true,
          width: i.width ? i.width : size === CARD_SIZES.TALL ? '150px' : '', // force the text wrap
          filter: i.filter
            ? i.filter
            : { placeholderText: strings.defaultFilterStringPlaceholdText }, // if filter not send we send empty object
        }))
        .concat(hasActionColumn ? actionColumn : [])
        .map(column => {
          const columnPriority = column.priority || 1; // default to 1 if not provided
          switch (size) {
            case CARD_SIZES.TALL:
              return columnPriority === 1 ? column : null;

            case CARD_SIZES.LARGE:
              return columnPriority === 1 || columnPriority === 2 ? column : null;

            case CARD_SIZES.XLARGE:
              return column;

            default:
              return column;
          }
        })
        .filter(i => i),
    [actionColumn, hasActionColumn, newColumns, size, strings.defaultFilterStringPlaceholdText]
  );

  const filteredTimestampColumns = useMemo(
    () =>
      columns
        .map(column => (column.type && column.type === 'TIMESTAMP' ? column.dataSourceId : null))
        .filter(i => !isNil(i)),
    [columns]
  );

  const filteredPrecisionColumns = useMemo(
    () =>
      columns
        .map(column =>
          column.precision
            ? { dataSourceId: column.dataSourceId, precision: column.precision }
            : null
        )
        .filter(i => !isNil(i)),
    [columns]
  );

  // if we're in editable mode, generate fake data
  const tableDataWithTimestamp = useMemo(
    () =>
      isEditable
        ? generateTableSampleValues(id, columns)
        : hasActionColumn ||
          filteredTimestampColumns.length ||
          filteredPrecisionColumns.length ||
          thresholds
        ? tableData.map(i => {
            // if has custom action
            const action = hasActionColumn
              ? { actionColumn: JSON.stringify(i.actions || []) }
              : null;

            // if has column with timestamp
            const timestampUpdated = filteredTimestampColumns.length
              ? Object.keys(i.values)
                  .map(value =>
                    filteredTimestampColumns.includes(value)
                      ? { [value]: moment(i.values[value]).format('L HH:mm') }
                      : null
                  )
                  .filter(v => !isNil(v))[0]
              : null;

            const matchingThresholds = thresholds
              ? findMatchingThresholds(thresholds, i.values)
              : null;

            // map each of the matching thresholds into a data object
            const iconColumns = matchingThresholds
              ? matchingThresholds.reduce(
                  (thresholdData, threshold) => {
                    thresholdData[`iconColumn-${threshold.dataSourceId}`] = threshold.severity; // eslint-disable-line
                    return thresholdData;
                  },

                  {}
                )
              : null;

            // if column have custom precision value
            const precisionUpdated = filteredPrecisionColumns.length
              ? Object.keys(i.values)
                  .map(value => {
                    const precision = filteredPrecisionColumns.find(
                      item => item.dataSourceId === value
                    );

                    return precision
                      ? {
                          [value]: determinePrecisionAndValue(precision.precision, i.values[value]),
                        }
                      : null;
                  })
                  .filter(v => v)[0]
              : null;

            return {
              id: i.id,
              values: {
                ...iconColumns,
                ...i.values,
                ...action,
                ...timestampUpdated,
                ...precisionUpdated,
              },
              isSelectable: false,
            };
          })
        : tableData,
    [
      isEditable,
      id,
      columns,
      hasActionColumn,
      filteredTimestampColumns,
      filteredPrecisionColumns,
      thresholds,
      tableData,
    ]
  );

  // format expanded rows to send to Table component
  const expandedRowsFormatted = useMemo(
    () =>
      expandedRows && expandedRows.length
        ? tableData.map(dataItem => {
            // filter the data keys and find the expandaded row exist for that key
            const expandedItem = Object.keys(dataItem.values)
              .map(value => expandedRows.filter(item => item.id === value)[0])
              .filter(i => i);

            return {
              rowId: dataItem.id,
              content: (
                <StyledExpandedRowContent key={`${dataItem.id}-expanded`}>
                  {expandedItem.length ? (
                    expandedItem.map((item, index) => (
                      <StyledExpandedDiv key={`${item.id}-expanded-${index}`}>
                        <p key={`${item.id}-label`} style={{ marginRight: '5px' }}>
                          {item ? item.label : '--'}
                        </p>
                        <span>{item ? dataItem.values[item.id] : null}</span>
                      </StyledExpandedDiv>
                    ))
                  ) : (
                    <StyledExpandedDiv key={`${dataItem.id}-expanded`}>
                      {' '}
                      <p key={`${dataItem.id}-label`}>--</p>
                    </StyledExpandedDiv>
                  )}
                </StyledExpandedRowContent>
              ),
            };
          })
        : [],
    [expandedRows, tableData]
  );

  const csvDownloadHandler = () => {
    let csv = '';
    // get all keys availavle and merge it
    let object = [];
    data.forEach(item => {
      object = [...object, ...Object.keys(item.values)];
    });
    object = [...new Set(object)];
    csv += `${object.join(',')}\n`;
    data.forEach(item => {
      object.forEach(arrayHeader => {
        csv += `${item.values[arrayHeader] ? item.values[arrayHeader] : ''},`;
      });
      csv += `\n`;
    });

    const exportedFilenmae = `${title}.csv` || 'export.csv';

    fileDownload(csv, exportedFilenmae);
  };

  // is columns recieved is different from the columnsToRender show card expand
  const isExpandable =
    columns.length !==
    columnsToRender.filter(item => item.id !== 'actionColumn' && !item.id.includes('iconColumn'))
      .length;

  const hasFilter = size !== CARD_SIZES.TALL;

  const hasRowExpansion = !!(expandedRows && expandedRows.length);

  // Defined the first column to be sorted, if column has defined sort
  const columnStartSortDefined = columnsToRender.find(item => item.sort);

  // if not sort by column provided, sort on the first priority 1 column
  const columnStartSort = !columnStartSortDefined
    ? columnsToRender.find(item => item.priority === 1)
    : columnStartSortDefined;

  return (
    <Card
      id={id}
      title={title}
      size={size}
      onCardAction={onCardAction}
      availableActions={{ expand: isExpandable, range: true }}
      isEditable={isEditable}
      isExpanded={isExpanded}
      i18n={i18n}
      {...others}
    >
      {({ height }) => {
<<<<<<< HEAD
        const numberOfRowsPerPage = !isNil(height) ? Math.floor((height - 48 * 3) / 48) : 10;
=======
        const numberOfRowsPerPage = !isNil(height)
          ? Math.floor((height - (48 + 2 * 40 + 32)) / 40)
          : 10;
>>>>>>> 81784292
        return (
          <StyledStatefulTable
            columns={columnsToRender}
            data={tableDataWithTimestamp}
            isExpanded={isExpanded}
            options={{
              hasPagination: true,
              hasSearch: true,
              hasFilter,
              hasRowExpansion,
            }}
            expandedData={expandedRowsFormatted}
            actions={{
              table: {
                onRowClicked: () => {},
                onRowExpanded: () => {},
                onChangeSort: () => {},
              },
              pagination: { onChangePage: () => {} },
              toolbar: {
                onClearAllFilters: () => {},
                onToggleFilter: () => {},
              },
            }}
            view={{
              pagination: {
                pageSize: numberOfRowsPerPage,
                pageSizes: [numberOfRowsPerPage],
                isItemPerPageHidden: true,
              },
              toolbar: {
                activeBar: null,
                isDisabled: isEditable,
                customToolbarContent: (
                  <ToolbarButton
                    kind="ghost"
                    size="small"
                    renderIcon={Download16}
                    iconDescription={strings.downloadIconDescription}
                    onClick={() => csvDownloadHandler()}
                    title={strings.downloadIconDescription}
                  />
                ),
              },
              filters: [],
              table: {
                ...(columnStartSort
                  ? {
                      sort: {
                        columnId: columnStartSort.id,
                        direction: !columnStartSortDefined ? sort : columnStartSortDefined.sort,
                      },
                    }
                  : {}),
                emptyState: {
                  message: emptyMessage || strings.emptyMessage,
                },
              },
            }}
            showHeader={showHeader !== undefined ? showHeader : true}
            i18n={i18n}
          />
        );
      }}
    </Card>
  );
};

TableCard.propTypes = { ...CardPropTypes, ...TableCardPropTypes };
TableCard.displayName = 'TableCard';
TableCard.defaultProps = defaultProps;
export default TableCard;<|MERGE_RESOLUTION|>--- conflicted
+++ resolved
@@ -46,11 +46,50 @@
   position: relative;
   overflow-y: hidden;
   &&& {
+    .bx--pagination {
+      position: absolute;
+      bottom: 0;
+    }
     .bx--data-table-container {
       ${props =>
         props.data && props.data.length > 0 && !props.isExpanded
           ? `max-height: 435px;`
           : `height: 90%;`}
+    }
+
+    .bx--list-box__menu-item {
+      height: 2rem;
+      font-weight: normal;
+    }
+
+    .bx--table-toolbar {
+      padding-bottom: 2px;
+      padding-top: 0px;
+    }
+    .bx--data-table th:first-of-type,
+    .bx--data-table td:first-of-type {
+      padding-left: 1rem;
+      padding-right: 1rem;
+    }
+    .bx--data-table thead {
+      display: ${props => (!props.showHeader ? 'none' : '')};
+      tr {
+        height: 2rem;
+      }
+    }
+
+    .bx--data-table tbody tr {
+      height: 2.5rem;
+    }
+    .bx--data-table-container + .bx--pagination {
+      border: 1px solid #dfe3e6;
+    }
+
+    .bx--toolbar-search-container {
+      margin-left: 1rem;
+    }
+    .bx--data-table {
+      ${props => (props.data && props.data.length > 0 ? `height: initial;` : `height: 100%;`)}
     }
     .bx--data-table thead tr:nth-child(2) {
       height: 3rem;
@@ -76,43 +115,6 @@
         }
       }
     }
-  }
-  .bx--list-box__menu-item {
-    height: 2rem;
-    font-weight: normal;
-  }
-
-  .bx--table-toolbar {
-    padding-bottom: 2px;
-    padding-top: 0px;
-  }
-  .bx--data-table th:first-of-type,
-  .bx--data-table td:first-of-type {
-    padding-left: 1rem;
-    padding-right: 1rem;
-  }
-  .bx--data-table thead {
-    display: ${props => (!props.showHeader ? 'none' : '')};
-    tr {
-      height: 2rem;
-    }
-  }
-
-  .bx--data-table tbody tr {
-    height: 2.5rem;
-  }
-  .bx--data-table-container + .bx--pagination {
-    border: 1px solid #dfe3e6;
-  }
-  .bx--pagination {
-    position: absolute;
-    bottom: 0;
-  }
-  .bx--toolbar-search-container {
-    margin-left: 1rem;
-  }
-  .bx--data-table {
-    ${props => (props.data && props.data.length > 0 ? `height: initial;` : `height: 100%;`)}
   }
 `;
 
@@ -700,13 +702,7 @@
       {...others}
     >
       {({ height }) => {
-<<<<<<< HEAD
         const numberOfRowsPerPage = !isNil(height) ? Math.floor((height - 48 * 3) / 48) : 10;
-=======
-        const numberOfRowsPerPage = !isNil(height)
-          ? Math.floor((height - (48 + 2 * 40 + 32)) / 40)
-          : 10;
->>>>>>> 81784292
         return (
           <StyledStatefulTable
             columns={columnsToRender}
