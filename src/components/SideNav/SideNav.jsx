--- conflicted
+++ resolved
@@ -53,36 +53,29 @@
       ),
     })
   ).isRequired,
-<<<<<<< HEAD
   isSideNavExpanded: PropTypes.bool,
   /** An array of strings which will be options of switcher */
   // switcherProps: PropTypes.obj,
-=======
   i18n: PropTypes.shape({
     closeText: PropTypes.string,
     openText: PropTypes.string,
   }),
->>>>>>> 9f013b0a
 };
 
 const defaultProps = {
   defaultExpanded: false,
-<<<<<<< HEAD
   isSideNavExpanded: false,
   // switcherProps: null,
-=======
   i18n: {
     closeText: 'Close',
     openText: 'Open',
   },
->>>>>>> 9f013b0a
 };
 
 /**
  * Side Navigation. part of UI shell
  */
-<<<<<<< HEAD
-const SideNav = ({ links, defaultExpanded, isSideNavExpanded }) => {
+const SideNav = ({ links, defaultExpanded, isSideNavExpanded, i18n }) => {
   const nav = links
     .map(link => {
       const enabled = link.isEnabled ? link.isEnabled : false;
@@ -118,23 +111,6 @@
           </SideNavMenu>
         );
       }
-=======
-const SideNav = ({ links, defaultExpanded, i18n }) => {
-  const nav = links.map(link => {
-    const enabled = link.isEnabled ? link.isEnabled : false;
-    if (!enabled) {
-      return null;
-    }
-    if (link.hasOwnProperty('childContent')) {
-      const children = link.childContent.map(childlink => (
-        <SideNavMenuItem
-          key={`menu-link-${link.childContent.indexOf(childlink)}-child`}
-          {...childlink.metaData}
-        >
-          {childlink.content}
-        </SideNavMenuItem>
-      ));
->>>>>>> 9f013b0a
       return (
         <SideNavLink
           className={classnames({ disabled: link.isEnabled })}
@@ -156,20 +132,13 @@
     id !== 'carbon.sidenav.state.closed' ? i18n.closeText : i18n.openText;
 
   return (
-<<<<<<< HEAD
     <CarbonSideNav
       className={classnames({ 'bx--side-nav--expanded': isSideNavExpanded })}
+      translateById={translateById}
       aria-label="Side navigation"
       defaultExpanded={defaultExpanded}
     >
       {/* {switcherProps && <SideNavSwitcher {...switcherProps} />} */}
-=======
-    <StyledSideNav
-      translateById={translateById}
-      aria-label="Side navigation"
-      defaultExpanded={defaultExpanded}
-    >
->>>>>>> 9f013b0a
       <SideNavItems>{nav}</SideNavItems>
     </CarbonSideNav>
   );
