--- conflicted
+++ resolved
@@ -55,18 +55,7 @@
   };
 
   return (
-<<<<<<< HEAD
-    <Card id={id} title={title} size={size} onScroll={handleScroll}>
-=======
-    <Card
-      id={id}
-      title={title}
-      size={size}
-      layout={CARD_LAYOUTS.HORIZONTAL}
-      onScroll={handleScroll}
-      {...others}
-    >
->>>>>>> 359848bc
+    <Card id={id} title={title} size={size} onScroll={handleScroll} {...others}>
       <StyledContentWrapper>
         <StructuredListWrapper>
           <StructuredListBody>
