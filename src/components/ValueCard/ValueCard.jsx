import React from 'react';
import styled from 'styled-components';
import withSize from 'react-sizeme';
import isEmpty from 'lodash/isEmpty';
import isNil from 'lodash/isNil';

import { ValueCardPropTypes, CardPropTypes } from '../../constants/PropTypes';
import { CARD_LAYOUTS, CARD_SIZES, CARD_CONTENT_PADDING } from '../../constants/LayoutConstants';
import { COLORS } from '../../styles/styles';
import Card from '../Card/Card';

import Attribute from './Attribute';

const ContentWrapper = styled.div`
  display: flex;
  width: 100%;
  height: 100%;
  ${props =>
    props.layout === CARD_LAYOUTS.HORIZONTAL &&
    `
    flex-direction: row;
    align-items: flex-end;
    justify-content: space-around;
    padding: 0 0 1rem;
  `}
  ${props =>
    props.layout === CARD_LAYOUTS.VERTICAL &&
    `
    padding: 0.5rem 0 1rem;
    display: flex;
    flex-direction: column;
    align-items: center;
    justify-content: space-around;
  `}
`;

const AttributeWrapper = styled.div`
  ${props =>
    props.layout === CARD_LAYOUTS.VERTICAL &&
    ` 
    padding: 0 ${CARD_CONTENT_PADDING}px;
    width: 100%;
    
  `}
  ${props =>
    props.layout === CARD_LAYOUTS.HORIZONTAL &&
    `
    width: 100%;
  `}
  padding: 0px ${CARD_CONTENT_PADDING}px  ;
`;

const AttributeBorder = styled.div`
  display: flex;
  flex-direction: ${props => (props.isVertical ? 'column' : 'row')};
  align-items: ${props => (props.isVertical ? 'flex-start' : 'flex-end')};
  justify-content: space-between;
  ${props => props.hasBorder && `border-top: 1px solid ${COLORS.lightGrey}`};
  ${props => (!props.isVertical ? `padding: ${(CARD_CONTENT_PADDING * 2) / 3}px 0px` : '')};
`;

const AttributeValueWrapper = styled.div`
  white-space: nowrap;
  overflow: hidden;
  text-overflow: ellipsis;
`;

const AttributeLabel = styled.div`
  ${props =>
    props.layout === CARD_LAYOUTS.HORIZONTAL && `padding-bottom: 0.25rem; font-size: 1.25rem;`};
  ${props =>
    props.layout === CARD_LAYOUTS.VERTICAL ||
    props.size === CARD_SIZES.XSMALL ||
    props.size === CARD_SIZES.XSMALLWIDE
      ? props.size === CARD_SIZES.XSMALL || props.size === CARD_SIZES.XSMALLWIDE
        ? `font-size: .875rem` // for small card sizes, small font
        : `font-size: 1.0rem;` // otherwi
      : null};
  text-align: ${props =>
    props.layout === CARD_LAYOUTS.VERTICAL ||
    props.size === CARD_SIZES.XSMALL ||
    props.size === CARD_SIZES.XSMALLWIDE
      ? 'left'
      : 'right'};
  ${props =>
    (props.isVertical || props.size === CARD_SIZES.XSMALL) &&
    `padding-bottom: 0.25rem; padding-top: 0.25rem;`};
  ${props => !(props.isVertical || props.size === CARD_SIZES.XSMALL) && `padding-left: 0.5rem`};
  order: ${props => (props.isVertical ? 0 : 2)};
  color: ${COLORS.gray};
  font-weight: lighter;
  ${props => props.isVertical && `text-overflow: ellipsis`};
  ${props => props.isVertical && `overflow: hidden`};
`;

const determineLayout = (size, attributes) => {
  let layout = CARD_LAYOUTS.HORIZONTAL;
  switch (size) {
    case CARD_SIZES.XSMALL:
    case CARD_SIZES.XSMALLWIDE:
      layout = CARD_LAYOUTS.HORIZONTAL;
      break;
    case CARD_SIZES.SMALL:
      layout = CARD_LAYOUTS.VERTICAL;
      break;
    case CARD_SIZES.TALL:
      if (attributes.length > 2) {
        layout = CARD_LAYOUTS.VERTICAL;
      }
      break;

    case CARD_SIZES.MEDIUM:
    case CARD_SIZES.LARGE:
      if (attributes.length > 3) {
        layout = CARD_LAYOUTS.VERTICAL;
      }
      break;

    case CARD_SIZES.WIDE:
    case CARD_SIZES.XLARGE:
      if (attributes.length > 5) {
        layout = CARD_LAYOUTS.VERTICAL;
      }
      break;

    default:
      break;
  }
  return layout;
};

const determineValue = (dataSourceId, values) => values && values[dataSourceId];

const ValueCard = ({ title, content, size, values, ...others }) => {
  const layout = determineLayout(size, content && content.attributes);

  const availableActions = {
    expand: false,
    ...others.availableActions,
  };

  const isXS = size === CARD_SIZES.XSMALL;

  return (
    <withSize.SizeMe>
      {({ size: measuredSize }) => {
        // Measure the size to determine whether to render in vertical or horizontal
        const isVertical = !measuredSize || measuredSize.width < 300;
        return (
          <Card
            title={title}
            size={size}
            availableActions={availableActions}
            isEmpty={isEmpty(values)}
            {...others}
          >
<<<<<<< HEAD
            <ContentWrapper layout={layout}>
              {isXS && content.length > 0 ? ( // Small card only gets one
                <AttributeWrapper layout={layout} isSmall={content[0].secondaryValue !== undefined}>
                  <AttributeValueWrapper>
                    {content[0].title ? ( // Optional title attribute
                      <AttributeLabel
                        title={content[0].title}
                        isVertical={isVertical}
                        layout={layout}
                        size={size}
                      >
                        {content[0].title}
                      </AttributeLabel>
                    ) : null}
                    <Attribute
=======
            {isXS && content.attributes.length > 0 ? ( // Small card only gets one
              <AttributeWrapper
                layout={layout}
                isSmall={!isNil(content.attributes[0].secondaryValue)}
              >
                <AttributeValueWrapper>
                  {content.attributes[0].label ? ( // Optional title attribute
                    <AttributeLabel
                      title={content.attributes[0].label}
>>>>>>> 359848bc
                      isVertical={isVertical}
                      isSmall={content[0].secondaryValue || content[0].title}
                      layout={layout}
<<<<<<< HEAD
                      {...content[0]}
                    />
                  </AttributeValueWrapper>
=======
                      size={size}
                    >
                      {content.attributes[0].label}
                    </AttributeLabel>
                  ) : null}
                  <Attribute
                    isVertical={isVertical}
                    isSmall={
                      !isNil(content.attributes[0].secondaryValue) ||
                      !isNil(content.attributes[0].label)
                    }
                    layout={layout}
                    {...content.attributes[0]}
                    value={determineValue(content.attributes[0].dataSourceId, values)}
                    secondaryValue={
                      content.attributes[0].secondaryValue && {
                        ...content.attributes[0].secondaryValue,
                        value: determineValue(
                          content.attributes[0].secondaryValue.dataSourceId,
                          values
                        ),
                      }
                    }
                  />
                </AttributeValueWrapper>
              </AttributeWrapper>
            ) : (
              content.attributes.map((attribute, i) => (
                // Larger card
                <AttributeWrapper
                  layout={layout}
                  key={`${attribute.title}-${i}`}
                  isSmall={attribute.secondaryValue !== undefined}
                >
                  <AttributeBorder isVertical={isVertical} hasBorder={!isVertical && i > 0}>
                    <Attribute
                      isVertical={isVertical}
                      layout={layout}
                      {...attribute}
                      value={determineValue(attribute.dataSourceId, values)}
                      secondaryValue={
                        attribute.secondaryValue && {
                          ...attribute.secondaryValue,
                          value: determineValue(attribute.secondaryValue.dataSourceId, values),
                        }
                      }
                    />
                    <AttributeLabel title={attribute.label} isVertical={isVertical} layout={layout}>
                      {attribute.label}
                    </AttributeLabel>
                  </AttributeBorder>
>>>>>>> 359848bc
                </AttributeWrapper>
              ) : (
                content.map((attribute, i) => (
                  // Larger card
                  <AttributeWrapper
                    layout={layout}
                    key={`${attribute.title}-${i}`}
                    isSmall={attribute.secondaryValue !== undefined}
                  >
                    <AttributeBorder isVertical={isVertical} hasBorder={!isVertical && i > 0}>
                      <Attribute isVertical={isVertical} layout={layout} {...attribute} />
                      <AttributeLabel
                        title={attribute.title}
                        isVertical={isVertical}
                        layout={layout}
                      >
                        {attribute.title}
                      </AttributeLabel>
                    </AttributeBorder>
                  </AttributeWrapper>
                ))
              )}
            </ContentWrapper>
          </Card>
        );
      }}
    </withSize.SizeMe>
  );
};

ValueCard.propTypes = { ...CardPropTypes, ...ValueCardPropTypes };

ValueCard.defaultProps = {
  size: CARD_SIZES.MEDIUM,
};

export default ValueCard;<|MERGE_RESOLUTION|>--- conflicted
+++ resolved
@@ -154,96 +154,49 @@
             isEmpty={isEmpty(values)}
             {...others}
           >
-<<<<<<< HEAD
             <ContentWrapper layout={layout}>
-              {isXS && content.length > 0 ? ( // Small card only gets one
-                <AttributeWrapper layout={layout} isSmall={content[0].secondaryValue !== undefined}>
+              {isXS && content.attributes.length > 0 ? ( // Small card only gets one
+                <AttributeWrapper
+                  layout={layout}
+                  isSmall={!isNil(content.attributes[0].secondaryValue)}
+                >
                   <AttributeValueWrapper>
-                    {content[0].title ? ( // Optional title attribute
+                    {content.attributes[0].label ? ( // Optional title attribute
                       <AttributeLabel
-                        title={content[0].title}
+                        title={content.attributes[0].label}
                         isVertical={isVertical}
+                        isSmall={
+                          content.attributes[0].secondaryValue || content.attributes[0].label
+                        }
                         layout={layout}
                         size={size}
                       >
-                        {content[0].title}
+                        {content.attributes[0].label}
                       </AttributeLabel>
                     ) : null}
                     <Attribute
-=======
-            {isXS && content.attributes.length > 0 ? ( // Small card only gets one
-              <AttributeWrapper
-                layout={layout}
-                isSmall={!isNil(content.attributes[0].secondaryValue)}
-              >
-                <AttributeValueWrapper>
-                  {content.attributes[0].label ? ( // Optional title attribute
-                    <AttributeLabel
-                      title={content.attributes[0].label}
->>>>>>> 359848bc
                       isVertical={isVertical}
-                      isSmall={content[0].secondaryValue || content[0].title}
+                      isSmall={
+                        !isNil(content.attributes[0].secondaryValue) ||
+                        !isNil(content.attributes[0].label)
+                      }
                       layout={layout}
-<<<<<<< HEAD
-                      {...content[0]}
-                    />
-                  </AttributeValueWrapper>
-=======
-                      size={size}
-                    >
-                      {content.attributes[0].label}
-                    </AttributeLabel>
-                  ) : null}
-                  <Attribute
-                    isVertical={isVertical}
-                    isSmall={
-                      !isNil(content.attributes[0].secondaryValue) ||
-                      !isNil(content.attributes[0].label)
-                    }
-                    layout={layout}
-                    {...content.attributes[0]}
-                    value={determineValue(content.attributes[0].dataSourceId, values)}
-                    secondaryValue={
-                      content.attributes[0].secondaryValue && {
-                        ...content.attributes[0].secondaryValue,
-                        value: determineValue(
-                          content.attributes[0].secondaryValue.dataSourceId,
-                          values
-                        ),
-                      }
-                    }
-                  />
-                </AttributeValueWrapper>
-              </AttributeWrapper>
-            ) : (
-              content.attributes.map((attribute, i) => (
-                // Larger card
-                <AttributeWrapper
-                  layout={layout}
-                  key={`${attribute.title}-${i}`}
-                  isSmall={attribute.secondaryValue !== undefined}
-                >
-                  <AttributeBorder isVertical={isVertical} hasBorder={!isVertical && i > 0}>
-                    <Attribute
-                      isVertical={isVertical}
-                      layout={layout}
-                      {...attribute}
-                      value={determineValue(attribute.dataSourceId, values)}
+                      {...content.attributes[0]}
+                      value={determineValue(content.attributes[0].dataSourceId, values)}
                       secondaryValue={
-                        attribute.secondaryValue && {
-                          ...attribute.secondaryValue,
-                          value: determineValue(attribute.secondaryValue.dataSourceId, values),
+                        content.attributes[0].secondaryValue && {
+                          ...content.attributes[0].secondaryValue,
+                          value: determineValue(
+                            content.attributes[0].secondaryValue.dataSourceId,
+                            values
+                          ),
                         }
                       }
                     />
-                    <AttributeLabel title={attribute.label} isVertical={isVertical} layout={layout}>
-                      {attribute.label}
-                    </AttributeLabel>
-                  </AttributeBorder>
->>>>>>> 359848bc
+                  </AttributeValueWrapper>
                 </AttributeWrapper>
               ) : (
-                content.map((attribute, i) => (
+                content.attributes.map((attribute, i) => (
                   // Larger card
                   <AttributeWrapper
                     layout={layout}
@@ -251,13 +204,24 @@
                     isSmall={attribute.secondaryValue !== undefined}
                   >
                     <AttributeBorder isVertical={isVertical} hasBorder={!isVertical && i > 0}>
-                      <Attribute isVertical={isVertical} layout={layout} {...attribute} />
+                      <Attribute
+                        isVertical={isVertical}
+                        layout={layout}
+                        {...attribute}
+                        value={determineValue(attribute.dataSourceId, values)}
+                        secondaryValue={
+                          attribute.secondaryValue && {
+                            ...attribute.secondaryValue,
+                            value: determineValue(attribute.secondaryValue.dataSourceId, values),
+                          }
+                        }
+                      />
                       <AttributeLabel
-                        title={attribute.title}
+                        title={attribute.label}
                         isVertical={isVertical}
                         layout={layout}
                       >
-                        {attribute.title}
+                        {attribute.label}
                       </AttributeLabel>
                     </AttributeBorder>
                   </AttributeWrapper>
