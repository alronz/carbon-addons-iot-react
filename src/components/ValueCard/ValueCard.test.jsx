--- conflicted
+++ resolved
@@ -8,27 +8,26 @@
 
 describe('ValueCard', () => {
   test('fail over to vertical layouts when not enough space', () => {
-<<<<<<< HEAD
-    const wrapper = mount(<ValueCard content={[{ title: 'title', value: 'value' }]} />);
+    const wrapper = mount(
+      <ValueCard
+        content={{ attributes: [{ label: 'title', dataSourceId: 'v' }] }}
+        values={{ v: 'value' }}
+      />
+    );
     expect(wrapper.find(Attribute).prop('layout')).toEqual(CARD_LAYOUTS.HORIZONTAL);
-=======
-    const wrapper = mount(
-      <ValueCard content={{ attributes: [{ title: 'title', value: 'value' }] }} />
-    );
-    expect(wrapper.find(Card).prop('layout')).toEqual(CARD_LAYOUTS.HORIZONTAL);
->>>>>>> 359848bc
 
     const wrapper2 = mount(
       <ValueCard
         title="Something"
         content={{
           attributes: [
-            { title: 'title', value: 'value' },
-            { title: 'title2', value: 'value2' },
-            { title: 'title3', value: 'value3' },
-            { title: 'title4', value: 'value4' },
+            { label: 'title', dataSourceId: 'v' },
+            { label: 'title2', dataSourceId: 'v' },
+            { label: 'title3', dataSourceId: 'v' },
+            { label: 'title4', dataSourceId: 'v' },
           ],
         }}
+        values={{ v: 'value' }}
       />
     );
     expect(
