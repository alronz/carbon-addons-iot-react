--- conflicted
+++ resolved
@@ -2,11 +2,7 @@
 import { text, boolean } from '@storybook/addon-knobs';
 import { storiesOf } from '@storybook/react';
 import { action } from '@storybook/addon-actions';
-<<<<<<< HEAD
-import { Application32, Group32 } from '@carbon/icons-react';
-=======
-import { FavoriteFilled16, ErrorFilled16, CopyFile16 } from '@carbon/icons-react';
->>>>>>> 83931c7b
+import { FavoriteFilled16, ErrorFilled16, CopyFile16, Application32, Group32 } from '@carbon/icons-react';
 
 import FullWidthWrapper from '../../internal/FullWidthWrapper';
 import { getIntervalChartData, tableColumns, tableData } from '../../utils/sample';
@@ -983,7 +979,6 @@
       </FullWidthWrapper>
     );
   })
-<<<<<<< HEAD
   .add('landing page dashboard', () => {
     return (
       <FullWidthWrapper>
@@ -1425,36 +1420,6 @@
             timeGrain={null}
           />
         </div>
-=======
-  .add('custom renderIconByName', () => {
-    return (
-      <FullWidthWrapper>
-        <Dashboard
-          {...commonDashboardProps}
-          cards={originalCards.filter(
-            i => i.id === 'floor map picture' || i.id === 'facilitycard-comfort-level'
-          )}
-          renderIconByName={(name, props = {}) =>
-            name === 'arrowUp' ? (
-              <FavoriteFilled16 {...props}>
-                {props.title && <title>{props.title}</title>}
-              </FavoriteFilled16>
-            ) : name === 'arrowDown' ? (
-              <ErrorFilled16 {...props}>
-                {props.title && <title>{props.title}</title>}
-              </ErrorFilled16>
-            ) : name === 'close' ? (
-              <CopyFile16 {...props}>{props.title && <title>{props.title}</title>}</CopyFile16>
-            ) : name === 'checkmark' ? (
-              <FavoriteFilled16 {...props}>
-                {props.title && <title>{props.title}</title>}
-              </FavoriteFilled16>
-            ) : (
-              <span>Unknown</span>
-            )
-          }
-        />
->>>>>>> 83931c7b
       </FullWidthWrapper>
     );
   });