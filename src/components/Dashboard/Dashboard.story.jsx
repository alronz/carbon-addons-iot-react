--- conflicted
+++ resolved
@@ -1,46 +1,16 @@
-<<<<<<< HEAD
-import React, { useState } from 'react';
-import { text, boolean } from '@storybook/addon-knobs';
-import { storiesOf } from '@storybook/react';
-import { action } from '@storybook/addon-actions';
-
-/*
-import uuidv1 from 'uuid/v1';
-*/
-/*
-import { Button } from 'carbon-components-react';
-import moment from 'moment';
-*/
-
-import FullWidthWrapper from '../../internal/FullWidthWrapper';
-import {
-  getIntervalChartData,
-  getPeriodChartData,
-  chartData,
-  tableColumns,
-  tableData,
-} from '../../utils/sample';
-import { COLORS, CARD_SIZES, CARD_TYPES } from '../../constants/LayoutConstants';
-=======
 import React from 'react';
 import { text, boolean } from '@storybook/addon-knobs';
 import { storiesOf } from '@storybook/react';
 import { action } from '@storybook/addon-actions';
 
+import FullWidthWrapper from '../../internal/FullWidthWrapper';
 import { getIntervalChartData, tableColumns, tableData } from '../../utils/sample';
 import { CARD_SIZES, CARD_TYPES } from '../../constants/LayoutConstants';
->>>>>>> 81784292
 import imageFile from '../ImageCard/landscape.jpg';
 
 import Dashboard from './Dashboard';
 
-<<<<<<< HEAD
-const timeOffset = new Date().getTime() - chartData.dataItemToMostRecentTimestamp.temperature;
-
-export const originalCards = [
-=======
 const originalCards = [
->>>>>>> 81784292
   {
     title: 'Facility Metrics',
     id: 'facilitycard',
@@ -321,62 +291,22 @@
     action('onFetchData')(card, isTimeseriesData);
     return Promise.resolve({ ...card, values: [] });
   },
-  lastUpdated: Date(),
+  lastUpdated: new Date('2019-10-22T00:00:00').toUTCString(),
   isEditable: boolean('isEditable', false),
   isLoading: boolean('isLoading', false),
   onBreakpointChange: action('onBreakpointChange'),
   onLayoutChange: action('onLayoutChange'),
 };
 
-<<<<<<< HEAD
-storiesOf('Watson IoT Experimental|Dashboard', module)
-  .add('basic', () => {
-    return (
-      <FullWidthWrapper>
-        <StatefulDashboard
-          description="This is a description for this Dashboard"
-          title={text('title', 'Munich Building')}
-          lastUpdated={Date()}
-          isEditable={boolean('isEditable', false)}
-          onBreakpointChange={action('onBreakpointChange')}
-          onLayoutChange={action('onLayoutChange')}
-        />
-      </FullWidthWrapper>
-    );
-  })
-  .add('basic - without last updated header', () => {
-    return (
-      <FullWidthWrapper>
-        <StatefulDashboard
-          title={text('title', 'Munich Building')}
-          isEditable={boolean('isEditable', false)}
-          onBreakpointChange={action('onBreakpointChange')}
-          onLayoutChange={action('onLayoutChange')}
-          hasLastUpdated={false}
-        />
-      </FullWidthWrapper>
-    );
-  })
-  .add('custom actions', () => {
-    return (
-      <FullWidthWrapper>
-        <StatefulDashboard
-          title={text('title', 'Munich Building')}
-          isEditable={boolean('isEditable', false)}
-          isLoading={boolean('isLoading', false)}
-          onBreakpointChange={action('onBreakpointChange')}
-          onLayoutChange={action('onLayoutChange')}
-          actions={[{ id: 'edit', labelText: 'Edit', icon: 'edit' }]}
-          onDashboardAction={action('onDashboardAction')}
-          hasLastUpdated={false}
-        />
-      </FullWidthWrapper>
-=======
-storiesOf('Dashboard (Experimental)', module)
+storiesOf('Watson IoT|Dashboard', module)
   .add(
     'basic dashboard',
     () => {
-      return <Dashboard {...commonDashboardProps} />;
+      return (
+        <FullWidthWrapper>
+          <Dashboard {...commonDashboardProps} />
+        </FullWidthWrapper>
+      );
     },
     {
       info: {
@@ -397,26 +327,28 @@
     }
   )
   .add('basic - without last updated header', () => {
-    return <Dashboard {...commonDashboardProps} hasLastUpdated={false} />;
+    return (
+      <FullWidthWrapper>
+        <Dashboard {...commonDashboardProps} hasLastUpdated={false} />
+      </FullWidthWrapper>
+    );
   })
   .add('custom actions', () => {
     return (
-      <Dashboard
-        {...commonDashboardProps}
-        actions={[{ id: 'edit', label: 'Edit', icon: 'edit--glyph' }]}
-        onDashboardAction={action('onDashboardAction')}
-      />
->>>>>>> 81784292
+      <FullWidthWrapper>
+        <Dashboard
+          {...commonDashboardProps}
+          actions={[{ id: 'edit', labelText: 'Edit', icon: 'edit' }]}
+          onDashboardAction={action('onDashboardAction')}
+        />
+      </FullWidthWrapper>
     );
   })
   .add('sidebar', () => {
     return (
-<<<<<<< HEAD
       <FullWidthWrapper>
-        <StatefulDashboard
-          title={text('title', 'Munich Building')}
-          lastUpdated={Date()}
-          isEditable={boolean('isEditable', false)}
+        <Dashboard
+          {...commonDashboardProps}
           sidebar={
             <div style={{ width: 300 }}>
               <h1>Sidebar content</h1>
@@ -424,35 +356,15 @@
               <p>here</p>
             </div>
           }
-          onBreakpointChange={action('onBreakpointChange')}
-          onLayoutChange={action('onLayoutChange')}
         />
       </FullWidthWrapper>
-=======
-      <Dashboard
-        {...commonDashboardProps}
-        sidebar={
-          <div style={{ width: 300 }}>
-            <h1>Sidebar content</h1>
-            <h4>goes</h4>
-            <p>here</p>
-          </div>
-        }
-      />
->>>>>>> 81784292
     );
   })
   .add('i18n labels', () => {
     return (
-<<<<<<< HEAD
       <FullWidthWrapper>
-        <StatefulDashboard
-          title={text('title', 'Munich Building')}
-          lastUpdated={Date()}
-          isEditable={boolean('isEditable', false)}
-          onBreakpointChange={action('onBreakpointChange')}
-          onLayoutChange={action('onLayoutChange')}
-          onDashboardAction={action('onDashboardAction')}
+        <Dashboard
+          {...commonDashboardProps}
           i18n={{
             lastUpdatedLabel: text('lastUpdatedLabel', 'Last updated: '),
             noDataLabel: text('noDataLabel', 'No data is available for this time range.'),
@@ -484,41 +396,6 @@
             lowLabel: text('lowLabel', 'Low'),
             selectSeverityPlaceholder: text('selectSeverityPlaceholder', 'Select a severity'),
             severityLabel: text('selectSeverityPlaceholder', '__Severity__'),
-=======
-      <Dashboard
-        {...commonDashboardProps}
-        i18n={{
-          lastUpdatedLabel: text('lastUpdatedLabel', 'Last updated: '),
-          noDataLabel: text('noDataLabel', 'No data is available for this time range.'),
-          noDataShortLabel: text('noDataShortLabel', 'No data'),
-          rollingPeriodLabel: text('rollingPeriodLabel', 'Rolling period'),
-          last24HoursLabel: text('last24HoursLabel', 'Last 24 hrs'),
-          last7DaysLabel: text('last7DaysLabel', 'Last 7 days'),
-          lastMonthLabel: text('lastMonthLabel', 'Last month'),
-          lastQuarterLabel: text('lastQuarterLabel', 'Last quarter'),
-          lastYearLabel: text('lastYearLabel', 'Last year'),
-          periodToDateLabel: text('periodToDateLabel', 'Period to date'),
-          thisWeekLabel: text('thisWeekLabel', 'This week'),
-          thisMonthLabel: text('thisMonthLabel', 'This month'),
-          thisQuarterLabel: text('thisQuarterLabel', 'This quarter'),
-          thisYearLabel: text('thisYearLabel', 'This year'),
-          hourlyLabel: text('hourlyLabel', 'Hourly'),
-          dailyLabel: text('dailyLabel', 'Daily'),
-          weeklyLabel: text('weeklyLabel', 'Weekly'),
-          monthlyLabel: text('monthlyLabel', 'Monthly'),
-          overflowMenuDescription: text(
-            'overflowMenuDescription',
-            'open and close list of options'
-          ),
-          editCardLabel: text('editCardLabel', 'Edit card'),
-          cloneCardLabel: text('cloneCardLabel', 'Clone card'),
-          deleteCardLabel: text('deleteCardLabel', 'Delete card'),
-          criticalLabel: text('criticalLabel', 'Critical'),
-          moderateLabel: text('moderateLabel', 'Moderate'),
-          lowLabel: text('lowLabel', 'Low'),
-          selectSeverityPlaceholder: text('selectSeverityPlaceholder', 'Select a severity'),
-          severityLabel: text('selectSeverityPlaceholder', '__Severity__'),
->>>>>>> 81784292
 
             // table i18n
             searchPlaceholder: text('searchPlaceholder', 'Search'),
@@ -583,27 +460,30 @@
       },
     }));
     return (
-      <Dashboard
-        title="Expandable card, click expand to expand table"
-        cards={[
-          {
-            title: 'Expanded card',
-            id: `expandedcard`,
-            size: CARD_SIZES.LARGE,
-            type: CARD_TYPES.TABLE,
-            content: {
-              columns: [
-                { dataSourceId: 'timestamp' },
-                { dataSourceId: 'Campus_EGL' },
-                { dataSourceId: 'peopleCount_EnterpriseBuilding_mean' },
-                { dataSourceId: 'headCount_EnterpriseBuilding_mean' },
-                { dataSourceId: 'capacity_EnterpriseBuilding_mean' },
-              ],
+      <FullWidthWrapper>
+        {' '}
+        <Dashboard
+          title="Expandable card, click expand to expand table"
+          cards={[
+            {
+              title: 'Expanded card',
+              id: `expandedcard`,
+              size: CARD_SIZES.LARGE,
+              type: CARD_TYPES.TABLE,
+              content: {
+                columns: [
+                  { dataSourceId: 'timestamp', label: 'Timestamp' },
+                  { dataSourceId: 'Campus_EGL', label: 'Campus' },
+                  { dataSourceId: 'peopleCount_EnterpriseBuilding_mean', label: 'People' },
+                  { dataSourceId: 'headCount_EnterpriseBuilding_mean', label: 'Headcount' },
+                  { dataSourceId: 'capacity_EnterpriseBuilding_mean', label: 'capacity' },
+                ],
+              },
+              values: data,
             },
-            values: data,
-          },
-        ]}
-      />
+          ]}
+        />
+      </FullWidthWrapper>
     );
   })
   .add('full screen image card', () => {
@@ -613,18 +493,20 @@
       zoomMax: 10,
     };
     return (
-      <Dashboard
-        title="Expandable card, click expand to expand image"
-        cards={[
-          {
-            title: 'Expanded card',
-            id: `expandedcard`,
-            size: CARD_SIZES.LARGE,
-            type: CARD_TYPES.IMAGE,
-            content,
-          },
-        ]}
-      />
+      <FullWidthWrapper>
+        <Dashboard
+          title="Expandable card, click expand to expand image"
+          cards={[
+            {
+              title: 'Expanded card',
+              id: `expandedcard`,
+              size: CARD_SIZES.LARGE,
+              type: CARD_TYPES.IMAGE,
+              content,
+            },
+          ]}
+        />
+      </FullWidthWrapper>
     );
   })
   .add('only value cards', () => {
@@ -689,7 +571,7 @@
                   idx === 2
                     ? { dataSourceId: 'v2', trend: 'up', color: 'green' }
                     : idx === 3
-                    ? { trend: 'down', color: 'red' }
+                    ? { dataSourceId: 'v2', trend: 'down', color: 'red' }
                     : undefined,
                 label:
                   idx === 1
@@ -770,7 +652,7 @@
                       idx === 2
                         ? { dataSourceId: 'v2', trend: 'up', color: 'green' }
                         : idx === 3
-                        ? { trend: 'down', color: 'red' }
+                        ? { dataSourceId: 'v2', trend: 'down', color: 'red' }
                         : undefined,
                     label:
                       idx === 1
@@ -1050,7 +932,11 @@
                   idx === 1 ? stringThresholds : idx === 2 ? stringThresholdsWithIcons : undefined,
                 secondaryValue:
                   v[12] !== null
-                    ? { trend: v[12], color: v[12] === 'down' ? 'red' : 'green' }
+                    ? {
+                        dataSourceId: 'v2',
+                        trend: v[12],
+                        color: v[12] === 'down' ? 'red' : 'green',
+                      }
                     : undefined,
               },
             ],
