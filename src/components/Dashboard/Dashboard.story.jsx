--- conflicted
+++ resolved
@@ -56,26 +56,19 @@
     id: 'facilitycard-xs2',
     size: CARD_SIZES.XSMALL,
     type: CARD_TYPES.VALUE,
-<<<<<<< HEAD
-    availableActions: {
-      delete: true,
-    },
-    content: [{ title: 'Utilization', value: 76, unit: '%' }],
-=======
+    availableActions: {
+      delete: true,
+    },
     content: [{ title: 'Utilization', value: 76, secondaryValue: 'Average', unit: '%' }],
->>>>>>> 97637642
   },
   {
     title: 'XSMALL',
     id: 'facilitycard-xs3',
     size: CARD_SIZES.XSMALL,
     type: CARD_TYPES.VALUE,
-<<<<<<< HEAD
-    availableActions: {
-      delete: true,
-    },
-    content: [{ title: 'Alert Count', value: 17 }],
-=======
+    availableActions: {
+      delete: true,
+    },
     content: [
       {
         title: 'Alert Count',
@@ -83,7 +76,6 @@
         secondaryValue: { value: 13, trend: 'up', color: 'green' },
       },
     ],
->>>>>>> 97637642
   },
   {
     title: 'Alerts (Section 2)',
@@ -124,6 +116,9 @@
     id: 'alert-table1',
     size: CARD_SIZES.LARGE,
     type: CARD_TYPES.TABLE,
+    availableActions: {
+      expand: true,
+    },
     content: {
       data: tableData,
       columns: tableColumns,
@@ -225,21 +220,6 @@
     },
   },
   {
-    title: 'WIDE',
-    id: 'facilitycard5',
-    size: CARD_SIZES.WIDE,
-    type: CARD_TYPES.VALUE,
-    availableActions: {
-      delete: true,
-    },
-    content: [
-      { title: 'Comfort Level', value: 89, unit: '%' },
-      { title: 'Utilization', value: 76, unit: '%' },
-      { title: 'Heat', value: 1976, unit: 'K' },
-      { title: 'Number of Alerts', value: 17 },
-    ],
-  },
-  {
     title: 'Atmospheric Conditions (Section 1)',
     id: 'xlarge-timeseries-pressure',
     size: CARD_SIZES.XLARGE,
@@ -282,20 +262,6 @@
         },
       ],
     },
-  },
-  {
-    title: 'LARGE',
-    id: 'facilitycard6',
-    size: CARD_SIZES.LARGE,
-    type: CARD_TYPES.VALUE,
-    availableActions: {
-      delete: true,
-    },
-    content: [
-      { title: 'Comfort Level', value: 89, unit: '%' },
-      { title: 'Utilization', value: 76, unit: '%' },
-      { title: 'Number of Alerts', value: 17 },
-    ],
   },
 ];
 
@@ -408,26 +374,15 @@
   */
 
   const handleCardAction = (id, type, payload) => {
+    console.log(id, type, payload);
     if (type === 'DELETE_CARD') {
       setCards(cards.filter(i => i.id !== id));
     }
     if (type === 'OPEN_EXPANDED_CARD') {
-      const cardIndex = cards.findIndex(card => card.id === id);
-      const updatedCards = [...cards];
-      updatedCards.splice(cardIndex, 1, {
-        ...updatedCards[cardIndex],
-        isExpanded: true,
-      });
-      setCards(updatedCards);
+      setCards(cards.map(i => (i.id === id ? { ...i, isExpanded: true } : i)));
     }
     if (type === 'CLOSE_EXPANDED_CARD') {
-      const cardIndex = cards.findIndex(card => card.id === id);
-      const updatedCards = [...cards];
-      updatedCards.splice(cardIndex, 1, {
-        ...updatedCards[cardIndex],
-        isExpanded: false,
-      });
-      setCards(updatedCards);
+      setCards(cards.map(i => (i.id === id ? { ...i, isExpanded: false } : i)));
     }
     if (type === 'TABLE_CARD_ROW_ACTION') {
       console.log(id, type, payload);
