import React, { useState, useMemo, useCallback } from 'react';
import { Responsive, WidthProvider } from 'react-grid-layout';
import PropTypes from 'prop-types';
import 'react-grid-layout/css/styles.css';
import 'react-resizable/css/styles.css';
import styled from 'styled-components';
import find from 'lodash/find';
import some from 'lodash/some';

import { getLayout } from '../../utils/componentUtilityFunctions';
import {
  CardSizesToDimensionsPropTypes,
  RowHeightPropTypes,
  DashboardBreakpointsPropTypes,
  DashboardColumnsPropTypes,
  DashboardLayoutPropTypes,
} from '../../constants/PropTypes';
<<<<<<< HEAD
import ValueCard from '../ValueCard/ValueCard';
import ImageCard from '../ImageCard/ImageCard';
import TableCard from '../TableCard/TableCard';
import TimeSeriesCard from '../TimeSeriesCard/TimeSeriesCard';
=======
>>>>>>> 35b510a8
import {
  DASHBOARD_COLUMNS,
  DASHBOARD_BREAKPOINTS,
  CARD_DIMENSIONS,
  CARD_SIZES,
  ROW_HEIGHT,
  GUTTER,
} from '../../constants/LayoutConstants';

import DashboardHeader from './DashboardHeader';
import CardRenderer from './CardRenderer';

const propTypes = {
  title: PropTypes.string.isRequired,
  description: PropTypes.string,
  /** optional actions that will be rendered in the Dashboard header and used in onDashboardAction */
  actions: PropTypes.arrayOf(
    PropTypes.shape({
      /** Unique id of the action */
      id: PropTypes.string.isRequired,
      /** icon ultimately gets passed through all the way to <Button>, which has this same copied proptype definition for icon */
      icon: PropTypes.oneOfType([
        PropTypes.shape({
          width: PropTypes.string,
          height: PropTypes.string,
          viewBox: PropTypes.string.isRequired,
          svgData: PropTypes.object.isRequired,
        }),
        PropTypes.string,
        PropTypes.node,
      ]),
      labelText: PropTypes.string,
    })
  ),
  lastUpdated: PropTypes.string,
  cards: PropTypes.arrayOf(
    PropTypes.shape({
      content: PropTypes.object,
      values: PropTypes.oneOfType([PropTypes.object, PropTypes.array]),
      /** is the card actively loading, it will override the dashboard loading state if true */
      isLoading: PropTypes.bool,
      /** was there an error loading */
      error: PropTypes.node,
    })
  ).isRequired,
  layouts: PropTypes.shape({
    max: PropTypes.arrayOf(DashboardLayoutPropTypes),
    xl: PropTypes.arrayOf(DashboardLayoutPropTypes),
    lg: PropTypes.arrayOf(DashboardLayoutPropTypes),
    md: PropTypes.arrayOf(DashboardLayoutPropTypes),
    sm: PropTypes.arrayOf(DashboardLayoutPropTypes),
    xs: PropTypes.arrayOf(DashboardLayoutPropTypes),
  }),
  /** Row height in pixels for each layout */
  rowHeight: RowHeightPropTypes,
  /** media query pixel measurement that determines which particular dashboard layout should be used */
  dashboardBreakpoints: DashboardBreakpointsPropTypes,
  /** map of number of columns to a given dashboard layout */
  dashboardColumns: DashboardColumnsPropTypes,
  /** Add function callback if the layout is changed by dragging */
  onLayoutChange: PropTypes.func,
  /** Add function callback if the breakpoint has changed by dragging */
  onBreakpointChange: PropTypes.func,
  /** Callback called when an action is clicked.  The id of the action is passed to the callback */
  onDashboardAction: PropTypes.func,
<<<<<<< HEAD
  onCardAction: PropTypes.func,
=======
>>>>>>> 35b510a8
  /** Is the dashboard in edit mode? */
  isEditable: PropTypes.bool,
  /** array of configurable sizes to dimensions */
  cardDimensions: CardSizesToDimensionsPropTypes,
  /** Optional filter that should be rendered top right */
  filter: PropTypes.node,
  /** Optional sidebar content that should be rendered left of the dashboard cards */
  sidebar: PropTypes.node,
  /** All the labels that need translation */

  i18n: PropTypes.shape({
    lastUpdatedLabel: PropTypes.string,
    noDataLabel: PropTypes.string,
    noDataShortLabel: PropTypes.string,
    errorLoadingDataLabel: PropTypes.string,
    errorLoadingDataShortLabel: PropTypes.string,
    // card labels
    rollingPeriodLabel: PropTypes.string,
    last24HoursLabel: PropTypes.string,
    last7DaysLabel: PropTypes.string,
    lastMonthLabel: PropTypes.string,
    lastQuarterLabel: PropTypes.string,
    lastYearLabel: PropTypes.string,
    periodToDateLabel: PropTypes.string,
    thisWeekLabel: PropTypes.string,
    thisMonthLabel: PropTypes.string,
    thisQuarterLabel: PropTypes.string,
    thisYearLabel: PropTypes.string,
    hourlyLabel: PropTypes.string,
    dailyLabel: PropTypes.string,
    weeklyLabel: PropTypes.string,
    monthlyLabel: PropTypes.string,
    expandLabel: PropTypes.string,
    overflowMenuDescription: PropTypes.string,

    // card actions
    editCardLabel: PropTypes.string,
    cloneCardLabel: PropTypes.string,
    deleteCardLabel: PropTypes.string,
    // labels for table card
    criticalLabel: PropTypes.string,
    moderateLabel: PropTypes.string,
    lowLabel: PropTypes.string,
    selectSeverityPlaceholder: PropTypes.string,
    severityLabel: PropTypes.string,
    defaultFilterStringPlaceholdText: PropTypes.string,
    downloadIconDescription: PropTypes.string,

    // table labels
    pageBackwardAria: PropTypes.string,
    pageForwardAria: PropTypes.string,
    pageNumberAria: PropTypes.string,
    itemsPerPage: PropTypes.string,
    currentPage: PropTypes.func,
    itemsRangeWithTotal: PropTypes.func,
    pageRange: PropTypes.func,
    /** table body */
    overflowMenuAria: PropTypes.string,
    clickToExpandAria: PropTypes.string,
    clickToCollapseAria: PropTypes.string,
    selectAllAria: PropTypes.string,
    selectRowAria: PropTypes.string,
    /** toolbar */
    clearAllFilters: PropTypes.string,
    columnSelectionButtonAria: PropTypes.string,
    clearFilterAria: PropTypes.string,
    filterAria: PropTypes.string,
    openMenuAria: PropTypes.string,
    closeMenuAria: PropTypes.string,
    clearSelectionAria: PropTypes.string,
    /** empty state */
    emptyMessage: PropTypes.string,
    emptyMessageWithFilters: PropTypes.string,
    emptyButtonLabelWithFilters: PropTypes.string,
    inProgressText: PropTypes.string,
    actionFailedText: PropTypes.string,
    learnMoreText: PropTypes.string,
    dismissText: PropTypes.string,
  }),
  /** If the header should render the last updated section */
  hasLastUpdated: PropTypes.bool,

  // new props after migration
  timeGrainCallback: PropTypes.func,
};

const defaultProps = {
  isEditable: false,
  description: null,
  lastUpdated: null,
  onLayoutChange: null,
  onDashboardAction: null,
  onBreakpointChange: null,
  i18n: {
    lastUpdatedLabel: 'Last updated: ',
    noDataLabel: 'No data is available for this time range.',
    noDataShortLabel: 'No data',
    errorLoadingDataLabel: 'Error loading data for this card: ',
    errorLoadingDataShortLabel: 'Data error.',
    // card labels
    rollingPeriodLabel: 'Rolling period',
    last24HoursLabel: 'Last 24 hrs',
    last7DaysLabel: 'Last 7 days',
    lastMonthLabel: 'Last month',
    lastQuarterLabel: 'Last quarter',
    lastYearLabel: 'Last year',
    periodToDateLabel: 'Period to date',
    thisWeekLabel: 'This week',
    thisMonthLabel: 'This month',
    thisQuarterLabel: 'This quarter',
    thisYearLabel: 'This year',
    hourlyLabel: 'Hourly',
    dailyLabel: 'Daily',
    weeklyLabel: 'Weekly',
    monthlyLabel: 'Monthly',
    expandLabel: 'Expand to fullscreen',
    overflowMenuDescription: 'open and close list of options',

    // card actions
    editCardLabel: 'Edit card',
    cloneCardLabel: 'Clone card',
    deleteCardLabel: 'Delete card',
    // table card labels
    criticalLabel: 'Critical',
    moderateLabel: 'Moderate',
    lowLabel: 'Low',
    selectSeverityPlaceholder: 'Select a severity',
    severityLabel: 'Severity',
    searchPlaceholder: 'Search',
    filterButtonAria: 'Filters',
    defaultFilterStringPlaceholdText: 'Type and hit enter to apply',
    pageBackwardAria: 'Previous page',
    pageForwardAria: 'Next page',
    pageNumberAria: 'Page Number',
    itemsPerPage: 'Items per page:',
    currentPage: page => `__page ${page}__`,
    itemsRangeWithTotal: (min, max, total) => `__${min}–${max} of ${total} items__`,
    pageRange: (current, total) => `__${current} of ${total} pages__`,
    /** table body */
    overflowMenuAria: 'More actions',
    clickToExpandAria: 'Click to expand content',
    clickToCollapseAria: 'Click to collapse content',
    selectAllAria: 'Select all items',
    selectRowAria: 'Select row',
    /** toolbar */
    clearAllFilters: 'Clear all filters',
    columnSelectionButtonAria: 'Column Selection',
    clearFilterAria: 'Clear filter',
    filterAria: 'Filter',
    openMenuAria: 'Open menu',
    closeMenuAria: 'Close menu',
    clearSelectionAria: 'Clear selection',
    /** empty state */
    emptyMessage: 'There are no alerts in this range.',
    emptyMessageWithFilters: 'No results match the current filters',
    emptyButtonLabel: 'Create some data',
    emptyButtonLabelWithFilters: 'Clear all filters',
    inProgressText: 'In Progress',
    actionFailedText: 'Action Failed',
    learnMoreText: 'Learn More',
    dismissText: 'Dismiss',
    downloadIconDescription: 'Download table content',
  },

  layouts: {},
  rowHeight: ROW_HEIGHT,
  cardDimensions: CARD_DIMENSIONS,
  dashboardBreakpoints: DASHBOARD_BREAKPOINTS,
  dashboardColumns: DASHBOARD_COLUMNS,
  filter: null,
  sidebar: null,
  actions: [],
  hasLastUpdated: true,
  timeGrainCallback: null,
};

const GridLayout = WidthProvider(Responsive);

const StyledGridLayout = styled(GridLayout)`
  &&& {
    .react-grid-item.cssTransforms {
      transition-property: ${props => (props.shouldAnimate ? 'transform' : 'none')};
    }
  }
`;

/** This component is a dumb component and only knows how to render itself */
const Dashboard = ({
  cards,
  title,
  description,
  lastUpdated,
  hasLastUpdated,
  i18n,
  i18n: { lastUpdatedLabel },
  dashboardBreakpoints,
  cardDimensions,
  dashboardColumns,
  filter,
  sidebar,
  rowHeight,
  layouts,
  isEditable,
  onLayoutChange,
  onBreakpointChange,
  className,
  actions,
  onDashboardAction,
<<<<<<< HEAD
}) => {
  const [breakpoint, setBreakpoint] = useState('lg');

  const renderCard = card => (
    <div
      key={card.id}
      style={card.isExpanded ? { height: '100%', width: '100%', padding: 50 } : {}}
    >
      {card.type === CARD_TYPES.VALUE ? (
        <ValueCard
          {...card}
          i18n={i18n}
          isLoading={card.isLoading || isLoading}
          isEditable={isEditable}
          onCardAction={onCardAction}
          key={card.id}
          breakpoint={breakpoint}
          dashboardBreakpoints={dashboardBreakpoints}
          dashboardColumns={dashboardColumns}
          cardDimensions={cardDimensions}
          rowHeight={rowHeight}
        />
      ) : null}
      {card.type === CARD_TYPES.IMAGE ? (
        <ImageCard
          {...card}
          i18n={i18n}
          isLoading={card.isLoading || isLoading}
          isEditable={isEditable}
          onCardAction={onCardAction}
          key={card.id}
          breakpoint={breakpoint}
          dashboardBreakpoints={dashboardBreakpoints}
          dashboardColumns={dashboardColumns}
          cardDimensions={cardDimensions}
          rowHeight={rowHeight}
        />
      ) : null}
      {card.type === CARD_TYPES.TIMESERIES ? (
        <TimeSeriesCard
          {...card}
          i18n={i18n}
          isLoading={card.isLoading || isLoading}
          isEditable={isEditable}
          onCardAction={onCardAction}
          key={card.id}
          breakpoint={breakpoint}
          dashboardBreakpoints={dashboardBreakpoints}
          dashboardColumns={dashboardColumns}
          cardDimensions={cardDimensions}
          rowHeight={rowHeight}
        />
      ) : null}
      {card.type === CARD_TYPES.TABLE ? (
        <TableCard
          {...card}
          i18n={i18n}
          isLoading={card.isLoading || isLoading}
          isEditable={isEditable}
          onCardAction={onCardAction}
          key={card.id}
          breakpoint={breakpoint}
          dashboardBreakpoints={dashboardBreakpoints}
          dashboardColumns={dashboardColumns}
          cardDimensions={cardDimensions}
          rowHeight={rowHeight}
        />
      ) : null}
      {card.type === CARD_TYPES.DONUT ? <p>Donut chart is TBD</p> : null}
      {card.type === CARD_TYPES.PIE ? <p>Pie chart is TBD</p> : null}
      {card.type === CARD_TYPES.BAR ? <p>Bar chart is TBD</p> : null}
    </div>
=======
  timeGrainCallback,
}) => {
  const [breakpoint, setBreakpoint] = useState('lg');

  // keep track of the expanded card id
  const [expandedId, setExpandedId] = useState();

  // onCardAction, should have the default ones by the dashboard eg. expand other are merged from the prop
  const handleCardAction = (id, type, payload) => {
    // callback time grain change from parent
    if (type === 'CHANGE_TIME_RANGE') {
      return timeGrainCallback(id, type, payload);
    }

    // expand card
    if (type === 'OPEN_EXPANDED_CARD') {
      setExpandedId(id);
    }

    // close expanded card
    if (type === 'CLOSE_EXPANDED_CARD') {
      setExpandedId(null);
    }
    return null;
  };

  const generatedLayouts = useMemo(
    () =>
      Object.keys(dashboardBreakpoints).reduce((acc, layoutName) => {
        return {
          ...acc, // only generate the layout if we're not passed from the parent
          [layoutName]:
            layouts && layouts[layoutName]
              ? layouts[layoutName].map(layout => {
                  // if we can't find the card from the layout, assume small
                  let matchingCard = find(cards, { id: layout.i });
                  if (!matchingCard) {
                    console.error(`Error with your layout. Card with id: ${layout.i} not found`); //eslint-disable-line
                    matchingCard = { size: CARD_SIZES.SMALL };
                  }
                  return { ...layout, ...cardDimensions[matchingCard.size][layoutName] };
                })
              : getLayout(layoutName, cards, dashboardColumns, cardDimensions),
        };
      }, {}),
    [cardDimensions, dashboardBreakpoints, dashboardColumns, layouts] // eslint-disable-line
  );

  // Caching for performance
  const cachedI18N = useMemo(() => i18n, []); // eslint-disable-line
  const cachedMargin = useMemo(() => [GUTTER, GUTTER], []);

  const handleLayoutChange = (layout, allLayouts) =>
    onLayoutChange && onLayoutChange(layout, allLayouts);

  const handleBreakpointChange = newBreakpoint => {
    setBreakpoint(newBreakpoint);
    if (onBreakpointChange) {
      onBreakpointChange(newBreakpoint);
    }
  };

  const cachedOnLayoutChange = useCallback(handleLayoutChange, [onLayoutChange]);
  const cachedOnBreakpointChange = useCallback(handleBreakpointChange, [onBreakpointChange]);

  // Is any card in the dashboard loading?
  const isLoading = useMemo(() => some(cards, i => i.isLoading || i.isHotspotDataLoading), [cards]);

  const gridContents = useMemo(
    () =>
      cards.map(card => (
        <CardRenderer
          card={card}
          key={card.id}
          onCardAction={handleCardAction}
          i18n={cachedI18N}
          dashboardBreakpoints={dashboardBreakpoints}
          cardDimensions={cardDimensions}
          dashboardColumns={dashboardColumns}
          rowHeight={rowHeight}
          isLoading={isLoading}
          isEditable={isEditable}
          breakpoint={breakpoint}
        />
      )), // eslint-disable-next-line
    [
      breakpoint,
      cachedI18N,
      cardDimensions,
      cards,
      dashboardBreakpoints,
      dashboardColumns,
      isEditable,
      isLoading,
      rowHeight,
    ]
>>>>>>> 35b510a8
  );
  // Cache the expanded card
  const expandedCard = useMemo(() => cards.find(i => i.id === expandedId) || null, [
    cards,
    expandedId,
  ]);

  return (
    <div className={className}>
      {expandedCard && (
        <div className="bx--modal is-visible">
          <CardRenderer
            card={{
              ...expandedCard,
              content: { ...expandedCard.content, isExpanded: true },
              isExpanded: true,
            }}
            key={expandedCard.id}
            onCardAction={handleCardAction}
            i18n={i18n}
            dashboardBreakpoints={dashboardBreakpoints}
            cardDimensions={cardDimensions}
            dashboardColumns={dashboardColumns}
            rowHeight={rowHeight}
            isLoading={isLoading}
            isEditable={isEditable}
            breakpoint={breakpoint}
          />
        </div>
      )}
      <DashboardHeader
        title={title}
        description={description}
        lastUpdated={!isEditable ? lastUpdated : null}
        lastUpdatedLabel={!isEditable ? lastUpdatedLabel : null}
        isLoading={isLoading}
        filter={filter}
        hasLastUpdated={hasLastUpdated}
        actions={actions}
        onDashboardAction={onDashboardAction}
      />
      <div style={{ display: 'flex' }}>
        {sidebar && <div style={{ flex: 0 }}>{sidebar}</div>}
        <div style={{ flex: 1 }}>
          <StyledGridLayout
            layouts={generatedLayouts}
            compactType="vertical"
            cols={dashboardColumns}
            breakpoints={dashboardBreakpoints}
            margin={cachedMargin}
            rowHeight={rowHeight[breakpoint]}
            preventCollision={false}
            // Stop the initial animation
            shouldAnimate={isEditable}
            onLayoutChange={cachedOnLayoutChange}
            onBreakpointChange={cachedOnBreakpointChange}
            isResizable={false}
            isDraggable={isEditable}
          >
            {gridContents}
          </StyledGridLayout>
        </div>
      </div>
    </div>
  );
};

Dashboard.propTypes = propTypes;
Dashboard.defaultProps = defaultProps;

export default Dashboard;<|MERGE_RESOLUTION|>--- conflicted
+++ resolved
@@ -15,13 +15,6 @@
   DashboardColumnsPropTypes,
   DashboardLayoutPropTypes,
 } from '../../constants/PropTypes';
-<<<<<<< HEAD
-import ValueCard from '../ValueCard/ValueCard';
-import ImageCard from '../ImageCard/ImageCard';
-import TableCard from '../TableCard/TableCard';
-import TimeSeriesCard from '../TimeSeriesCard/TimeSeriesCard';
-=======
->>>>>>> 35b510a8
 import {
   DASHBOARD_COLUMNS,
   DASHBOARD_BREAKPOINTS,
@@ -87,10 +80,6 @@
   onBreakpointChange: PropTypes.func,
   /** Callback called when an action is clicked.  The id of the action is passed to the callback */
   onDashboardAction: PropTypes.func,
-<<<<<<< HEAD
-  onCardAction: PropTypes.func,
-=======
->>>>>>> 35b510a8
   /** Is the dashboard in edit mode? */
   isEditable: PropTypes.bool,
   /** array of configurable sizes to dimensions */
@@ -299,80 +288,6 @@
   className,
   actions,
   onDashboardAction,
-<<<<<<< HEAD
-}) => {
-  const [breakpoint, setBreakpoint] = useState('lg');
-
-  const renderCard = card => (
-    <div
-      key={card.id}
-      style={card.isExpanded ? { height: '100%', width: '100%', padding: 50 } : {}}
-    >
-      {card.type === CARD_TYPES.VALUE ? (
-        <ValueCard
-          {...card}
-          i18n={i18n}
-          isLoading={card.isLoading || isLoading}
-          isEditable={isEditable}
-          onCardAction={onCardAction}
-          key={card.id}
-          breakpoint={breakpoint}
-          dashboardBreakpoints={dashboardBreakpoints}
-          dashboardColumns={dashboardColumns}
-          cardDimensions={cardDimensions}
-          rowHeight={rowHeight}
-        />
-      ) : null}
-      {card.type === CARD_TYPES.IMAGE ? (
-        <ImageCard
-          {...card}
-          i18n={i18n}
-          isLoading={card.isLoading || isLoading}
-          isEditable={isEditable}
-          onCardAction={onCardAction}
-          key={card.id}
-          breakpoint={breakpoint}
-          dashboardBreakpoints={dashboardBreakpoints}
-          dashboardColumns={dashboardColumns}
-          cardDimensions={cardDimensions}
-          rowHeight={rowHeight}
-        />
-      ) : null}
-      {card.type === CARD_TYPES.TIMESERIES ? (
-        <TimeSeriesCard
-          {...card}
-          i18n={i18n}
-          isLoading={card.isLoading || isLoading}
-          isEditable={isEditable}
-          onCardAction={onCardAction}
-          key={card.id}
-          breakpoint={breakpoint}
-          dashboardBreakpoints={dashboardBreakpoints}
-          dashboardColumns={dashboardColumns}
-          cardDimensions={cardDimensions}
-          rowHeight={rowHeight}
-        />
-      ) : null}
-      {card.type === CARD_TYPES.TABLE ? (
-        <TableCard
-          {...card}
-          i18n={i18n}
-          isLoading={card.isLoading || isLoading}
-          isEditable={isEditable}
-          onCardAction={onCardAction}
-          key={card.id}
-          breakpoint={breakpoint}
-          dashboardBreakpoints={dashboardBreakpoints}
-          dashboardColumns={dashboardColumns}
-          cardDimensions={cardDimensions}
-          rowHeight={rowHeight}
-        />
-      ) : null}
-      {card.type === CARD_TYPES.DONUT ? <p>Donut chart is TBD</p> : null}
-      {card.type === CARD_TYPES.PIE ? <p>Pie chart is TBD</p> : null}
-      {card.type === CARD_TYPES.BAR ? <p>Bar chart is TBD</p> : null}
-    </div>
-=======
   timeGrainCallback,
 }) => {
   const [breakpoint, setBreakpoint] = useState('lg');
@@ -469,7 +384,6 @@
       isLoading,
       rowHeight,
     ]
->>>>>>> 35b510a8
   );
   // Cache the expanded card
   const expandedCard = useMemo(() => cards.find(i => i.id === expandedId) || null, [
