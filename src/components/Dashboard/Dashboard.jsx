import React, { useState, useMemo, useCallback } from 'react';
import { Responsive, WidthProvider } from 'react-grid-layout';
import PropTypes from 'prop-types';
import 'react-grid-layout/css/styles.css';
import 'react-resizable/css/styles.css';
import styled from 'styled-components';
import find from 'lodash/find';
import merge from 'lodash/merge';
import useDeepCompareEffect from 'use-deep-compare-effect';

import { getLayout } from '../../utils/componentUtilityFunctions';
import {
  CardSizesToDimensionsPropTypes,
  RowHeightPropTypes,
  DashboardBreakpointsPropTypes,
  DashboardColumnsPropTypes,
  DashboardLayoutPropTypes,
} from '../../constants/PropTypes';
import {
  DASHBOARD_COLUMNS,
  DASHBOARD_BREAKPOINTS,
  CARD_DIMENSIONS,
  CARD_SIZES,
  ROW_HEIGHT,
  GUTTER,
} from '../../constants/LayoutConstants';

import DashboardHeader from './DashboardHeader';
import CardRenderer from './CardRenderer';

const propTypes = {
  title: PropTypes.string.isRequired,
  description: PropTypes.string,
  /** optional actions that will be rendered in the Dashboard header and used in onDashboardAction */
  actions: PropTypes.arrayOf(
    PropTypes.shape({
      /** Unique id of the action */
      id: PropTypes.string.isRequired,
      /** icon ultimately gets passed through all the way to <Button>, which has this same copied proptype definition for icon */
      icon: PropTypes.oneOfType([
        PropTypes.shape({
          width: PropTypes.string,
          height: PropTypes.string,
          viewBox: PropTypes.string.isRequired,
          svgData: PropTypes.object.isRequired,
        }),
        PropTypes.string,
        PropTypes.node,
      ]),
      labelText: PropTypes.string,
    })
  ),
  lastUpdated: PropTypes.string,
  cards: PropTypes.arrayOf(
    PropTypes.shape({
      content: PropTypes.object,
      values: PropTypes.oneOfType([PropTypes.object, PropTypes.array]),
      /** is the card actively loading, it will override the dashboard loading state if true */
      isLoading: PropTypes.bool,
      /** was there an error loading */
      error: PropTypes.node,
    })
  ).isRequired,
  layouts: PropTypes.shape({
    max: PropTypes.arrayOf(DashboardLayoutPropTypes),
    xl: PropTypes.arrayOf(DashboardLayoutPropTypes),
    lg: PropTypes.arrayOf(DashboardLayoutPropTypes),
    md: PropTypes.arrayOf(DashboardLayoutPropTypes),
    sm: PropTypes.arrayOf(DashboardLayoutPropTypes),
    xs: PropTypes.arrayOf(DashboardLayoutPropTypes),
  }),
  /** Row height in pixels for each layout */
  rowHeight: RowHeightPropTypes,
  /** media query pixel measurement that determines which particular dashboard layout should be used */
  dashboardBreakpoints: DashboardBreakpointsPropTypes,
  /** map of number of columns to a given dashboard layout */
  dashboardColumns: DashboardColumnsPropTypes,
  /** Add function callback if the layout is changed by dragging */
  onLayoutChange: PropTypes.func,
  /** Add function callback if the breakpoint has changed by dragging */
  onBreakpointChange: PropTypes.func,
  /** Callback called when an action is clicked.  The id of the action is passed to the callback */
  onDashboardAction: PropTypes.func,
  /** Is the dashboard in edit mode? */
  isEditable: PropTypes.bool,
  /** Is the dashboard loading data */
  isLoading: PropTypes.bool,
  /** array of configurable sizes to dimensions */
  cardDimensions: CardSizesToDimensionsPropTypes,
  /** Optional filter that should be rendered top right */
  filter: PropTypes.node,
  /** Optional sidebar content that should be rendered left of the dashboard cards */
  sidebar: PropTypes.node,
  /** All the labels that need translation */

  i18n: PropTypes.shape({
    lastUpdatedLabel: PropTypes.string,
    noDataLabel: PropTypes.string,
    noDataShortLabel: PropTypes.string,
    errorLoadingDataLabel: PropTypes.string,
    errorLoadingDataShortLabel: PropTypes.string,
    // card labels
    rollingPeriodLabel: PropTypes.string,
    last24HoursLabel: PropTypes.string,
    last7DaysLabel: PropTypes.string,
    lastMonthLabel: PropTypes.string,
    lastQuarterLabel: PropTypes.string,
    lastYearLabel: PropTypes.string,
    periodToDateLabel: PropTypes.string,
    thisWeekLabel: PropTypes.string,
    thisMonthLabel: PropTypes.string,
    thisQuarterLabel: PropTypes.string,
    thisYearLabel: PropTypes.string,
    hourlyLabel: PropTypes.string,
    dailyLabel: PropTypes.string,
    weeklyLabel: PropTypes.string,
    monthlyLabel: PropTypes.string,
    expandLabel: PropTypes.string,
    overflowMenuDescription: PropTypes.string,

    // card actions
    editCardLabel: PropTypes.string,
    cloneCardLabel: PropTypes.string,
    deleteCardLabel: PropTypes.string,
    // labels for table card
    criticalLabel: PropTypes.string,
    moderateLabel: PropTypes.string,
    lowLabel: PropTypes.string,
    selectSeverityPlaceholder: PropTypes.string,
    severityLabel: PropTypes.string,
    defaultFilterStringPlaceholdText: PropTypes.string,
    downloadIconDescription: PropTypes.string,

    // table labels
    pageBackwardAria: PropTypes.string,
    pageForwardAria: PropTypes.string,
    pageNumberAria: PropTypes.string,
    itemsPerPage: PropTypes.string,
    currentPage: PropTypes.func,
    itemsRangeWithTotal: PropTypes.func,
    pageRange: PropTypes.func,
    /** table body */
    overflowMenuAria: PropTypes.string,
    clickToExpandAria: PropTypes.string,
    clickToCollapseAria: PropTypes.string,
    selectAllAria: PropTypes.string,
    selectRowAria: PropTypes.string,
    /** toolbar */
    clearAllFilters: PropTypes.string,
    columnSelectionButtonAria: PropTypes.string,
    clearFilterAria: PropTypes.string,
    filterAria: PropTypes.string,
    openMenuAria: PropTypes.string,
    closeMenuAria: PropTypes.string,
    clearSelectionAria: PropTypes.string,
    /** empty state */
    emptyMessage: PropTypes.string,
    emptyMessageWithFilters: PropTypes.string,
    emptyButtonLabelWithFilters: PropTypes.string,
    inProgressText: PropTypes.string,
    actionFailedText: PropTypes.string,
    learnMoreText: PropTypes.string,
    dismissText: PropTypes.string,
  }),
  /** If the header should render the last updated section */
  hasLastUpdated: PropTypes.bool,

  // new props after migration
  timeGrainCallback: PropTypes.func,
};

const defaultProps = {
  isEditable: false,
  isLoading: false,
  description: null,
  lastUpdated: null,
  onLayoutChange: null,
  onDashboardAction: null,
  onBreakpointChange: null,
  i18n: {
    lastUpdatedLabel: 'Last updated: ',
    noDataLabel: 'No data is available for this time range.',
    noDataShortLabel: 'No data',
    errorLoadingDataLabel: 'Error loading data for this card: ',
    errorLoadingDataShortLabel: 'Data error.',
    // card labels
    rollingPeriodLabel: 'Rolling period',
    last24HoursLabel: 'Last 24 hrs',
    last7DaysLabel: 'Last 7 days',
    lastMonthLabel: 'Last month',
    lastQuarterLabel: 'Last quarter',
    lastYearLabel: 'Last year',
    periodToDateLabel: 'Period to date',
    thisWeekLabel: 'This week',
    thisMonthLabel: 'This month',
    thisQuarterLabel: 'This quarter',
    thisYearLabel: 'This year',
    hourlyLabel: 'Hourly',
    dailyLabel: 'Daily',
    weeklyLabel: 'Weekly',
    monthlyLabel: 'Monthly',
    expandLabel: 'Expand to fullscreen',
    overflowMenuDescription: 'open and close list of options',

    // card actions
    editCardLabel: 'Edit card',
    cloneCardLabel: 'Clone card',
    deleteCardLabel: 'Delete card',
    // table card labels
    criticalLabel: 'Critical',
    moderateLabel: 'Moderate',
    lowLabel: 'Low',
    selectSeverityPlaceholder: 'Select a severity',
    severityLabel: 'Severity',
    searchPlaceholder: 'Search',
    filterButtonAria: 'Filters',
    defaultFilterStringPlaceholdText: 'Type and hit enter to apply',
    pageBackwardAria: 'Previous page',
    pageForwardAria: 'Next page',
    pageNumberAria: 'Page Number',
    itemsPerPage: 'Items per page:',
    currentPage: page => `__page ${page}__`,
    itemsRangeWithTotal: (min, max, total) => `__${min}–${max} of ${total} items__`,
    pageRange: (current, total) => `__${current} of ${total} pages__`,
    /** table body */
    overflowMenuAria: 'More actions',
    clickToExpandAria: 'Click to expand content',
    clickToCollapseAria: 'Click to collapse content',
    selectAllAria: 'Select all items',
    selectRowAria: 'Select row',
    /** toolbar */
    clearAllFilters: 'Clear all filters',
    columnSelectionButtonAria: 'Column Selection',
    clearFilterAria: 'Clear filter',
    filterAria: 'Filter',
    openMenuAria: 'Open menu',
    closeMenuAria: 'Close menu',
    clearSelectionAria: 'Clear selection',
    /** empty state */
    emptyMessage: 'There are no alerts in this range.',
    emptyMessageWithFilters: 'No results match the current filters',
    emptyButtonLabel: 'Create some data',
    emptyButtonLabelWithFilters: 'Clear all filters',
    inProgressText: 'In Progress',
    actionFailedText: 'Action Failed',
    learnMoreText: 'Learn More',
    dismissText: 'Dismiss',
    downloadIconDescription: 'Download table content',
  },

  layouts: {},
  rowHeight: ROW_HEIGHT,
  cardDimensions: CARD_DIMENSIONS,
  dashboardBreakpoints: DASHBOARD_BREAKPOINTS,
  dashboardColumns: DASHBOARD_COLUMNS,
  filter: null,
  sidebar: null,
  actions: [],
  hasLastUpdated: true,
  timeGrainCallback: null,
};

const GridLayout = WidthProvider(Responsive);

const StyledGridLayout = styled(GridLayout)`
  &&& {
    .react-grid-item.cssTransforms {
      transition-property: ${props => (props.shouldAnimate ? 'transform' : 'none')};
    }
  }
`;

/** This component is a dumb component and only knows how to render itself */
const Dashboard = ({
  cards,
  title,
  description,
  lastUpdated,
  hasLastUpdated,
  onCardAction,
  i18n,
  i18n: { lastUpdatedLabel },
  dashboardBreakpoints,
  cardDimensions,
  dashboardColumns,
  filter,
  sidebar,
  rowHeight,
  layouts,
  isEditable,
  isLoading,
  onLayoutChange,
  onBreakpointChange,
  className,
  actions,
  onDashboardAction,
  timeGrainCallback,
}) => {
  const [breakpoint, setBreakpoint] = useState('lg');

<<<<<<< HEAD
  // card state
  const [cardsState, setCards] = useState(cards);

  // use Effec to update card state
  useDeepCompareEffect(
    () => {
      setCards(cards);
    },
    [cards]
  );

  /** Function to handle card update */
  const updateCardInDashboard = newCard =>
    setCards(cardsState.map(card => (card.id === newCard.id ? newCard : card)));

  // onCardAction, should have the default ones by the dashboard eg. expand other are merged from the prop
  const handleCardAction = (id, type, payload) => {
    // Find the right card to be updated
    const card = cardsState.find(cardItem => cardItem.id === id);

    // callback time grain change from parent
    if (type === 'CHANGE_TIME_RANGE') {
      return timeGrainCallback(id, type, payload);
    }

    // expand card
    if (type === 'OPEN_EXPANDED_CARD') {
      updateCardInDashboard({
        ...card,
        content: {
          ...card.content,
          isExpanded: true,
        },
        isExpanded: true,
        availableActions: merge(card.availableActions, {
          // we will create a new card so we need to "enable" the expand so can close
          expand: true,
        }),
      });
    }

    // close expanded card
    if (type === 'CLOSE_EXPANDED_CARD') {
      updateCardInDashboard({ ...card, isExpanded: false });
    }
    return null;
  };

  const renderCard = card => (
    <div
      key={card.id}
      style={card.isExpanded ? { height: '100%', width: '100%', padding: 50 } : {}}
    >
      {card.type === CARD_TYPES.VALUE ? (
        <ValueCard
          {...card}
          i18n={i18n}
          isLoading={card.isLoading || isLoading}
          isEditable={isEditable}
          onCardAction={handleCardAction}
          key={card.id}
          breakpoint={breakpoint}
          dashboardBreakpoints={dashboardBreakpoints}
          dashboardColumns={dashboardColumns}
          cardDimensions={cardDimensions}
          rowHeight={rowHeight}
        />
      ) : null}
      {card.type === CARD_TYPES.IMAGE ? (
        <ImageCard
          {...card}
          i18n={i18n}
          isLoading={card.isLoading || isLoading}
          isEditable={isEditable}
          onCardAction={handleCardAction}
          key={card.id}
          breakpoint={breakpoint}
          dashboardBreakpoints={dashboardBreakpoints}
          dashboardColumns={dashboardColumns}
          cardDimensions={cardDimensions}
          rowHeight={rowHeight}
        />
      ) : null}
      {card.type === CARD_TYPES.TIMESERIES ? (
        <TimeSeriesCard
          {...card}
          i18n={i18n}
          isLoading={card.isLoading || isLoading}
          isEditable={isEditable}
          onCardAction={handleCardAction}
          key={card.id}
          breakpoint={breakpoint}
          dashboardBreakpoints={dashboardBreakpoints}
          dashboardColumns={dashboardColumns}
          cardDimensions={cardDimensions}
          rowHeight={rowHeight}
        />
      ) : null}
      {card.type === CARD_TYPES.TABLE ? (
        <TableCard
          {...card}
          i18n={i18n}
          isLoading={card.isLoading || isLoading}
          isEditable={isEditable}
          onCardAction={handleCardAction}
          key={card.id}
          breakpoint={breakpoint}
          dashboardBreakpoints={dashboardBreakpoints}
          dashboardColumns={dashboardColumns}
          cardDimensions={cardDimensions}
          rowHeight={rowHeight}
        />
      ) : null}
      {card.type === CARD_TYPES.DONUT ? (
        <DonutCard
          {...card}
          i18n={i18n}
          isLoading={card.isLoading || isLoading}
          isEditable={isEditable}
          onCardAction={handleCardAction}
=======
  const generatedLayouts = useMemo(
    () =>
      Object.keys(dashboardBreakpoints).reduce((acc, layoutName) => {
        return {
          ...acc, // only generate the layout if we're not passed from the parent
          [layoutName]:
            layouts && layouts[layoutName]
              ? layouts[layoutName].map(layout => {
                  // if we can't find the card from the layout, assume small
                  let matchingCard = find(cards, { id: layout.i });
                  if (!matchingCard) {
                    console.error(`Error with your layout. Card with id: ${layout.i} not found`); //eslint-disable-line
                    matchingCard = { size: CARD_SIZES.SMALL };
                  }
                  return { ...layout, ...cardDimensions[matchingCard.size][layoutName] };
                })
              : getLayout(layoutName, cards, dashboardColumns, cardDimensions),
        };
      }, {}),
    [cardDimensions, dashboardBreakpoints, dashboardColumns, layouts] // eslint-disable-line
  );

  // Caching for performance
  const cachedI18N = useMemo(() => i18n, []); // eslint-disable-line
  const cachedMargin = useMemo(() => [GUTTER, GUTTER], []);

  const handleLayoutChange = (layout, allLayouts) =>
    onLayoutChange && onLayoutChange(layout, allLayouts);

  const handleBreakpointChange = newBreakpoint => {
    setBreakpoint(newBreakpoint);
    if (onBreakpointChange) {
      onBreakpointChange(newBreakpoint);
    }
  };

  const cachedCardAction = useCallback(onCardAction, [onCardAction]); // cache the card action
  const cachedOnLayoutChange = useCallback(handleLayoutChange, [onLayoutChange]);
  const cachedOnBreakpointChange = useCallback(handleBreakpointChange, [onBreakpointChange]);

  const gridContents = useMemo(
    () =>
      cards.map(card => (
        <CardRenderer
          card={card}
>>>>>>> c5561bb9
          key={card.id}
          onCardAction={cachedCardAction}
          i18n={cachedI18N}
          dashboardBreakpoints={dashboardBreakpoints}
          cardDimensions={cardDimensions}
<<<<<<< HEAD
          rowHeight={rowHeight}
        />
      ) : null}
      {card.type === CARD_TYPES.PIE ? (
        <PieCard
          {...card}
          i18n={i18n}
          isLoading={card.isLoading || isLoading}
          isEditable={isEditable}
          onCardAction={handleCardAction}
          key={card.id}
          breakpoint={breakpoint}
          dashboardBreakpoints={dashboardBreakpoints}
=======
>>>>>>> c5561bb9
          dashboardColumns={dashboardColumns}
          rowHeight={rowHeight}
          isLoading={isLoading}
          isEditable={isEditable}
<<<<<<< HEAD
          onCardAction={handleCardAction}
          key={card.id}
=======
>>>>>>> c5561bb9
          breakpoint={breakpoint}
        />
      )),
    [
      breakpoint,
      cachedCardAction,
      cachedI18N,
      cardDimensions,
      cards,
      dashboardBreakpoints,
      dashboardColumns,
      isEditable,
      isLoading,
      rowHeight,
    ]
  );
<<<<<<< HEAD

  const generatedLayouts = Object.keys(dashboardBreakpoints).reduce((acc, layoutName) => {
    return {
      ...acc, // only generate the layout if we're not passed from the parent
      [layoutName]:
        layouts && layouts[layoutName]
          ? layouts[layoutName].map(layout => {
              // if we can't find the card from the layout, assume small
              let matchingCard = find(cardsState, { id: layout.i });
              if (!matchingCard) {
                console.error(`Error with your layout. Card with id: ${layout.i} not found`); //eslint-disable-line
                matchingCard = { size: CARD_SIZES.SMALL };
              }
              return { ...layout, ...cardDimensions[matchingCard.size][layoutName] };
            })
          : getLayout(layoutName, cardsState, dashboardColumns, cardDimensions),
    };
  }, {});

  // TODO: Can we pickup the GUTTER size and PADDING from the carbon grid styles? or css variables?
  // console.log(generatedLayouts);

  const gridContents = cardsState.map(card => renderCard(card));
  const expandedCard = cardsState.find(i => i.isExpanded) || null;
=======
  const expandedCard = cards.find(i => i.isExpanded) || null;
>>>>>>> c5561bb9

  return (
    <div className={className}>
      {expandedCard && (
        <div className="bx--modal is-visible">
          <CardRenderer
            card={{ ...expandedCard }}
            key={expandedCard.id}
            onCardAction={cachedCardAction}
            i18n={i18n}
            dashboardBreakpoints={dashboardBreakpoints}
            cardDimensions={cardDimensions}
            dashboardColumns={dashboardColumns}
            rowHeight={rowHeight}
            isLoading={isLoading}
            isEditable={isEditable}
            breakpoint={breakpoint}
          />
        </div>
      )}
      <DashboardHeader
        title={title}
        description={description}
        lastUpdated={!isEditable ? lastUpdated : null}
        lastUpdatedLabel={!isEditable ? lastUpdatedLabel : null}
        isLoading={isLoading}
        filter={filter}
        hasLastUpdated={hasLastUpdated}
        actions={actions}
        onDashboardAction={onDashboardAction}
      />
      <div style={{ display: 'flex' }}>
        {sidebar && <div style={{ flex: 0 }}>{sidebar}</div>}
        <div style={{ flex: 1 }}>
          <StyledGridLayout
            layouts={generatedLayouts}
            compactType="vertical"
            cols={dashboardColumns}
            breakpoints={dashboardBreakpoints}
            margin={cachedMargin}
            rowHeight={rowHeight[breakpoint]}
            preventCollision={false}
            // Stop the initial animation
            shouldAnimate={isEditable}
            onLayoutChange={cachedOnLayoutChange}
            onBreakpointChange={cachedOnBreakpointChange}
            isResizable={false}
            isDraggable={isEditable}
          >
            {gridContents}
          </StyledGridLayout>
        </div>
      </div>
    </div>
  );
};

Dashboard.propTypes = propTypes;
Dashboard.defaultProps = defaultProps;

export default Dashboard;<|MERGE_RESOLUTION|>--- conflicted
+++ resolved
@@ -81,6 +81,7 @@
   onBreakpointChange: PropTypes.func,
   /** Callback called when an action is clicked.  The id of the action is passed to the callback */
   onDashboardAction: PropTypes.func,
+  onCardAction: PropTypes.func,
   /** Is the dashboard in edit mode? */
   isEditable: PropTypes.bool,
   /** Is the dashboard loading data */
@@ -176,6 +177,7 @@
   lastUpdated: null,
   onLayoutChange: null,
   onDashboardAction: null,
+  onCardAction: null,
   onBreakpointChange: null,
   i18n: {
     lastUpdatedLabel: 'Last updated: ',
@@ -298,7 +300,6 @@
 }) => {
   const [breakpoint, setBreakpoint] = useState('lg');
 
-<<<<<<< HEAD
   // card state
   const [cardsState, setCards] = useState(cards);
 
@@ -347,79 +348,6 @@
     return null;
   };
 
-  const renderCard = card => (
-    <div
-      key={card.id}
-      style={card.isExpanded ? { height: '100%', width: '100%', padding: 50 } : {}}
-    >
-      {card.type === CARD_TYPES.VALUE ? (
-        <ValueCard
-          {...card}
-          i18n={i18n}
-          isLoading={card.isLoading || isLoading}
-          isEditable={isEditable}
-          onCardAction={handleCardAction}
-          key={card.id}
-          breakpoint={breakpoint}
-          dashboardBreakpoints={dashboardBreakpoints}
-          dashboardColumns={dashboardColumns}
-          cardDimensions={cardDimensions}
-          rowHeight={rowHeight}
-        />
-      ) : null}
-      {card.type === CARD_TYPES.IMAGE ? (
-        <ImageCard
-          {...card}
-          i18n={i18n}
-          isLoading={card.isLoading || isLoading}
-          isEditable={isEditable}
-          onCardAction={handleCardAction}
-          key={card.id}
-          breakpoint={breakpoint}
-          dashboardBreakpoints={dashboardBreakpoints}
-          dashboardColumns={dashboardColumns}
-          cardDimensions={cardDimensions}
-          rowHeight={rowHeight}
-        />
-      ) : null}
-      {card.type === CARD_TYPES.TIMESERIES ? (
-        <TimeSeriesCard
-          {...card}
-          i18n={i18n}
-          isLoading={card.isLoading || isLoading}
-          isEditable={isEditable}
-          onCardAction={handleCardAction}
-          key={card.id}
-          breakpoint={breakpoint}
-          dashboardBreakpoints={dashboardBreakpoints}
-          dashboardColumns={dashboardColumns}
-          cardDimensions={cardDimensions}
-          rowHeight={rowHeight}
-        />
-      ) : null}
-      {card.type === CARD_TYPES.TABLE ? (
-        <TableCard
-          {...card}
-          i18n={i18n}
-          isLoading={card.isLoading || isLoading}
-          isEditable={isEditable}
-          onCardAction={handleCardAction}
-          key={card.id}
-          breakpoint={breakpoint}
-          dashboardBreakpoints={dashboardBreakpoints}
-          dashboardColumns={dashboardColumns}
-          cardDimensions={cardDimensions}
-          rowHeight={rowHeight}
-        />
-      ) : null}
-      {card.type === CARD_TYPES.DONUT ? (
-        <DonutCard
-          {...card}
-          i18n={i18n}
-          isLoading={card.isLoading || isLoading}
-          isEditable={isEditable}
-          onCardAction={handleCardAction}
-=======
   const generatedLayouts = useMemo(
     () =>
       Object.keys(dashboardBreakpoints).reduce((acc, layoutName) => {
@@ -465,37 +393,15 @@
       cards.map(card => (
         <CardRenderer
           card={card}
->>>>>>> c5561bb9
           key={card.id}
           onCardAction={cachedCardAction}
           i18n={cachedI18N}
           dashboardBreakpoints={dashboardBreakpoints}
           cardDimensions={cardDimensions}
-<<<<<<< HEAD
-          rowHeight={rowHeight}
-        />
-      ) : null}
-      {card.type === CARD_TYPES.PIE ? (
-        <PieCard
-          {...card}
-          i18n={i18n}
-          isLoading={card.isLoading || isLoading}
-          isEditable={isEditable}
-          onCardAction={handleCardAction}
-          key={card.id}
-          breakpoint={breakpoint}
-          dashboardBreakpoints={dashboardBreakpoints}
-=======
->>>>>>> c5561bb9
           dashboardColumns={dashboardColumns}
           rowHeight={rowHeight}
           isLoading={isLoading}
           isEditable={isEditable}
-<<<<<<< HEAD
-          onCardAction={handleCardAction}
-          key={card.id}
-=======
->>>>>>> c5561bb9
           breakpoint={breakpoint}
         />
       )),
@@ -512,34 +418,7 @@
       rowHeight,
     ]
   );
-<<<<<<< HEAD
-
-  const generatedLayouts = Object.keys(dashboardBreakpoints).reduce((acc, layoutName) => {
-    return {
-      ...acc, // only generate the layout if we're not passed from the parent
-      [layoutName]:
-        layouts && layouts[layoutName]
-          ? layouts[layoutName].map(layout => {
-              // if we can't find the card from the layout, assume small
-              let matchingCard = find(cardsState, { id: layout.i });
-              if (!matchingCard) {
-                console.error(`Error with your layout. Card with id: ${layout.i} not found`); //eslint-disable-line
-                matchingCard = { size: CARD_SIZES.SMALL };
-              }
-              return { ...layout, ...cardDimensions[matchingCard.size][layoutName] };
-            })
-          : getLayout(layoutName, cardsState, dashboardColumns, cardDimensions),
-    };
-  }, {});
-
-  // TODO: Can we pickup the GUTTER size and PADDING from the carbon grid styles? or css variables?
-  // console.log(generatedLayouts);
-
-  const gridContents = cardsState.map(card => renderCard(card));
-  const expandedCard = cardsState.find(i => i.isExpanded) || null;
-=======
   const expandedCard = cards.find(i => i.isExpanded) || null;
->>>>>>> c5561bb9
 
   return (
     <div className={className}>
