--- conflicted
+++ resolved
@@ -191,7 +191,6 @@
         ) : type === CARD_TYPES.TIMESERIES ? (
           <TimeSeriesCard {...card} {...commonCardProps} />
         ) : type === CARD_TYPES.TABLE ? (
-<<<<<<< HEAD
           <TableCard
             {...card}
             key={card.id}
@@ -246,9 +245,6 @@
           >
             {card.content}
           </Card>
-=======
-          <TableCard {...card} {...commonCardProps} />
->>>>>>> 83931c7b
         ) : null}
       </div>
     );
