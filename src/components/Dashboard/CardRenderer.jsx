import React, { useMemo, useState, useCallback, useEffect } from 'react';
import merge from 'lodash/merge';
import isEmpty from 'lodash/isEmpty';
import omit from 'lodash/omit';
import useDeepCompareEffect from 'use-deep-compare-effect';

import ValueCard from '../ValueCard/ValueCard';
import ImageCard from '../ImageCard/ImageCard';
import TableCard from '../TableCard/TableCard';
import TimeSeriesCard from '../TimeSeriesCard/TimeSeriesCard';
<<<<<<< HEAD
import DonutCard from '../DonutCard/DonutCard';
import BarChartCard from '../BarChartCard/BarChartCard';
import PieCard from '../PieCard/PieCard';
=======
import ListCard from '../ListCard/ListCard';
import Card from '../Card/Card';
>>>>>>> b000fec7
import { CARD_TYPES } from '../../constants/LayoutConstants';
import { determineCardRange, compareGrains } from '../../utils/cardUtilityFunctions';

/**
 *
 * This component is needed to cache the style object for performance reasons because unfortunately, the style object changes with every render from React Grid Layout
 */
const CachedCardRenderer = ({
  style, //eslint-disable-line
  ...others
}) => {
  const [cachedStyle, setCachedStyle] = useState(style);

  useDeepCompareEffect(
    () => {
      setCachedStyle(style);
    },
    [style] // need to do a deep compare on style
  );
  return <CardRenderer {...others} style={cachedStyle} />;
};

/** Asynchronous reusable function to load Card Data */
export const loadCardData = async (card, setCard, onFetchData, timeGrain) => {
  // Set state to loading
  setCard({ ...card, isLoading: true });
  const cardWithData = await onFetchData(
    card,
    card.type !== CARD_TYPES.IMAGE && card.type !== CARD_TYPES.VALUE
  );
  setCard({
    ...cardWithData,
    timeGrain: compareGrains(timeGrain, card.timeGrain) < 1 ? card.timeGrain : timeGrain,
    isLoading: false,
  });
};

/**
 * This component decides which card component to render when passed a certain card type.
 * It keeps the local state of the card (which determines which range selection is being shown, etc)
 * It also caches some properties between renders to speed performance
 *
 * It watches the isLoading bit to see if the card needs to trigger a data reload.  If the isLoading bit changes to true
 * it will trigger the dashboard's onSetupCard function and then it's onFetchData function to retrieve the updated card properties
 * for each card.
 */
const CardRenderer = React.memo(
  ({
    style, // eslint-disable-line
    card: cardProp, // eslint-disable-line
    card: { availableActions, type, dataSource }, // eslint-disable-line
    onCardAction, // eslint-disable-line
    i18n, // eslint-disable-line
    dashboardBreakpoints, // eslint-disable-line
    cardDimensions, // eslint-disable-line
    dashboardColumns, // eslint-disable-line
    rowHeight, // eslint-disable-line
    isLoading, // eslint-disable-line
    isEditable, // eslint-disable-line
    breakpoint, // eslint-disable-line
    onFetchData, // eslint-disable-line
    onSetupCard, // eslint-disable-line
    renderIconByName, // eslint-disable-line
    timeGrain, // eslint-disable-line
    ...gridProps
  }) => {
    /**
     * Local state for the card, keeps track of whether it is loading or not, and the current state of the Range Selector
     * And which data range is being requested.
     */
    const [card, setCard] = useState(cardProp);
    // Keep track of the original datasource setting
    const [originalDataSource] = useState(dataSource);
    // keep track of the expanded card id
    const [isExpanded, setIsExpanded] = useState();

    // If the dashboard has triggered a bulk load, refetch the data
    useEffect(
      () => {
        const setupAndLoadCard = async () => {
          let updatedCard = card;
          // Image cards require extra setup before loading data
          if (onSetupCard && card.type === CARD_TYPES.IMAGE && !card.content.src) {
            updatedCard = await onSetupCard(card);
            setCard(updatedCard);
          }
          if (!updatedCard.error) {
            loadCardData(updatedCard, setCard, onFetchData, timeGrain);
          }
        };
        if (isLoading) {
          setupAndLoadCard();
        }
      },
      [isLoading, card.content.src] // eslint-disable-line
    );

    // Speed up performance by caching the available actions
    const cachedActions = useMemo(
      () =>
        merge(availableActions, {
          range: !isEmpty(dataSource), // all cards should have the range picker
          expand:
            type === CARD_TYPES.IMAGE ||
            type === CARD_TYPES.TIMESERIES ||
            type === CARD_TYPES.TABLE, // image and line chart cards should have expand
        }),
      [availableActions, dataSource, type]
    );

    const cachedExpandedStyle = useMemo(
      () => (isExpanded ? { height: '100%', width: '100%', padding: '50px' } : style),
      [isExpanded, style] // eslint-disable-line
    );

    /**
     * Listen to the card's range action to decide whether to trigger a data refetch
     */
    const cachedOnCardAction = useCallback(
      async (id, actionType, payload) => {
        // callback time grain change from parent
        if (actionType === 'CHANGE_TIME_RANGE') {
          // First update the range
          const range =
            payload && payload.range !== 'default'
              ? determineCardRange(payload.range)
              : originalDataSource.range; // If default, then reset the card range
          const cardWithUpdatedRange = {
            ...card,
            isLoading: true, // set loading
            dataSource: {
              ...card.dataSource,
              range: {
                ...range,
                ...omit(range, 'timeGrain'),
              },
              // Use the maximum selected grain betweeen the dashboard and the current range
              timeGrain:
                compareGrains(timeGrain, range.timeGrain) < 1 ? range.timeGrain : timeGrain,
            },
          };
          // Then trigger a load of the card data
          loadCardData(cardWithUpdatedRange, setCard, onFetchData, timeGrain);
        } else if (actionType === 'OPEN_EXPANDED_CARD') {
          setIsExpanded(true);
        }

        // close expanded card
        if (actionType === 'CLOSE_EXPANDED_CARD') {
          setIsExpanded(false);
        }
      },
      [card, onFetchData, originalDataSource && originalDataSource.range, timeGrain] // eslint-disable-line
    );

    const commonCardProps = {
      key: card.id,
      availableActions: cachedActions,
      dataSource,
      isExpanded,
      type,
      i18n,
      isEditable,
      onCardAction: cachedOnCardAction,
      renderIconByName,
      breakpoint,
      dashboardBreakpoints,
      dashboardColumns,
      cardDimensions,
      rowHeight,
    };

    return (
      <div
        key={card.id}
        {...gridProps}
        className={isExpanded ? 'bx--modal is-visible' : gridProps.className}
        style={cachedExpandedStyle}
      >
        {type === CARD_TYPES.VALUE ? (
          <ValueCard {...card} {...commonCardProps} />
        ) : type === CARD_TYPES.IMAGE ? (
          <ImageCard {...card} {...commonCardProps} />
        ) : type === CARD_TYPES.TIMESERIES ? (
          <TimeSeriesCard {...card} {...commonCardProps} />
        ) : type === CARD_TYPES.TABLE ? (
          <TableCard
            {...card}
            key={card.id}
            availableActions={cachedActions}
            dataSource={dataSource}
            isExpanded={isExpanded}
            type={type}
            i18n={i18n}
            isEditable={isEditable}
            onCardAction={cachedOnCardAction}
            breakpoint={breakpoint}
            dashboardBreakpoints={dashboardBreakpoints}
            dashboardColumns={dashboardColumns}
            cardDimensions={cardDimensions}
            rowHeight={rowHeight}
          />
        ) : type === CARD_TYPES.LIST ? (
          <ListCard
            {...card}
            key={card.id}
            availableActions={cachedActions}
            dataSource={dataSource}
            isExpanded={isExpanded}
            type={type}
            i18n={i18n}
            isEditable={isEditable}
            onCardAction={cachedOnCardAction}
            breakpoint={breakpoint}
            dashboardBreakpoints={dashboardBreakpoints}
            dashboardColumns={dashboardColumns}
            cardDimensions={cardDimensions}
            rowHeight={rowHeight}
            data={card.content.data}
            loadData={card.content.loadData}
          />
        ) : type === CARD_TYPES.CUSTOM ? (
          <Card
            {...card}
            key={card.id}
            availableActions={cachedActions}
            dataSource={dataSource}
            isExpanded={isExpanded}
            type={type}
            i18n={i18n}
            isEditable={isEditable}
            onCardAction={cachedOnCardAction}
            breakpoint={breakpoint}
            dashboardBreakpoints={dashboardBreakpoints}
            dashboardColumns={dashboardColumns}
            cardDimensions={cardDimensions}
            rowHeight={rowHeight}
          >
            {card.content}
          </Card>
        ) : null}
        {card.type === CARD_TYPES.DONUT ? (
          <DonutCard
            {...card}
            i18n={i18n}
            isLoading={card.isLoading || isLoading}
            isEditable={isEditable}
            onCardAction={onCardAction}
            key={card.id}
            breakpoint={breakpoint}
            dashboardBreakpoints={dashboardBreakpoints}
            dashboardColumns={dashboardColumns}
            cardDimensions={cardDimensions}
            rowHeight={rowHeight}
          />
        ) : null}
        {card.type === CARD_TYPES.PIE ? (
          <PieCard
            {...card}
            i18n={i18n}
            isLoading={card.isLoading || isLoading}
            isEditable={isEditable}
            onCardAction={onCardAction}
            key={card.id}
            breakpoint={breakpoint}
            dashboardBreakpoints={dashboardBreakpoints}
            dashboardColumns={dashboardColumns}
            cardDimensions={cardDimensions}
            rowHeight={rowHeight}
          />
        ) : null}
        {card.type === CARD_TYPES.BAR ? (
          <BarChartCard
            {...card}
            i18n={i18n}
            isLoading={card.isLoading || isLoading}
            isEditable={isEditable}
            onCardAction={onCardAction}
            key={card.id}
            breakpoint={breakpoint}
            dashboardBreakpoints={dashboardBreakpoints}
            dashboardColumns={dashboardColumns}
            cardDimensions={cardDimensions}
            rowHeight={rowHeight}
          />
        ) : null}
      </div>
    );
  }
);
CachedCardRenderer.defaultProps = {
  style: {},
};
export default CachedCardRenderer;<|MERGE_RESOLUTION|>--- conflicted
+++ resolved
@@ -8,14 +8,8 @@
 import ImageCard from '../ImageCard/ImageCard';
 import TableCard from '../TableCard/TableCard';
 import TimeSeriesCard from '../TimeSeriesCard/TimeSeriesCard';
-<<<<<<< HEAD
-import DonutCard from '../DonutCard/DonutCard';
-import BarChartCard from '../BarChartCard/BarChartCard';
-import PieCard from '../PieCard/PieCard';
-=======
 import ListCard from '../ListCard/ListCard';
 import Card from '../Card/Card';
->>>>>>> b000fec7
 import { CARD_TYPES } from '../../constants/LayoutConstants';
 import { determineCardRange, compareGrains } from '../../utils/cardUtilityFunctions';
 
@@ -257,51 +251,6 @@
             {card.content}
           </Card>
         ) : null}
-        {card.type === CARD_TYPES.DONUT ? (
-          <DonutCard
-            {...card}
-            i18n={i18n}
-            isLoading={card.isLoading || isLoading}
-            isEditable={isEditable}
-            onCardAction={onCardAction}
-            key={card.id}
-            breakpoint={breakpoint}
-            dashboardBreakpoints={dashboardBreakpoints}
-            dashboardColumns={dashboardColumns}
-            cardDimensions={cardDimensions}
-            rowHeight={rowHeight}
-          />
-        ) : null}
-        {card.type === CARD_TYPES.PIE ? (
-          <PieCard
-            {...card}
-            i18n={i18n}
-            isLoading={card.isLoading || isLoading}
-            isEditable={isEditable}
-            onCardAction={onCardAction}
-            key={card.id}
-            breakpoint={breakpoint}
-            dashboardBreakpoints={dashboardBreakpoints}
-            dashboardColumns={dashboardColumns}
-            cardDimensions={cardDimensions}
-            rowHeight={rowHeight}
-          />
-        ) : null}
-        {card.type === CARD_TYPES.BAR ? (
-          <BarChartCard
-            {...card}
-            i18n={i18n}
-            isLoading={card.isLoading || isLoading}
-            isEditable={isEditable}
-            onCardAction={onCardAction}
-            key={card.id}
-            breakpoint={breakpoint}
-            dashboardBreakpoints={dashboardBreakpoints}
-            dashboardColumns={dashboardColumns}
-            cardDimensions={cardDimensions}
-            rowHeight={rowHeight}
-          />
-        ) : null}
       </div>
     );
   }
