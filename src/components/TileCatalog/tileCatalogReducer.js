import { searchData } from '../Table/tableReducer';

export const TILE_ACTIONS = {
  PAGE_CHANGE: 'PAGE_CHANGE',
  SEARCH: 'SEARCH',
  SELECT: 'SELECT',
  RESET: 'RESET',
};

/** figures out the ending index of the array */
const determineEndingIndex = (page, pageSize) => {
  return (page - 1) * pageSize + pageSize - 1;
};

/** This figures out the initial state of the reducer from the props */
export const determineInitialState = ({ pagination, search, selectedTileId, tiles }) => {
  const page = pagination && pagination.page ? pagination.page : 1;
  const pageSize = pagination && pagination.pageSize ? pagination.pageSize : 10;
  const filteredTiles = search ? searchData(tiles, search.value) : tiles;
  const startingIndex = pagination ? (page - 1) * pageSize : 0;
  const selectedTileIdState =
    selectedTileId ||
    (filteredTiles && filteredTiles[startingIndex] ? filteredTiles[startingIndex].id : null);
  let selectedPage;
  let selectedStartingIndex;
  // If a selected tile id is passed, we should page to it
  if (selectedTileId) {
    const selectedTileIndex = filteredTiles.findIndex(tile => tile.id === selectedTileId);
    selectedPage = Math.floor(selectedTileIndex / pageSize) + 1;
    selectedStartingIndex = pagination ? (selectedPage - 1) * pageSize : 0;
  }

  return {
    page: selectedPage || page,
    pageSize,
    searchState: search && search.value ? search.value : '',
    selectedTileId: selectedTileIdState,
    tiles,
    // filtered tiles have any search applied
    filteredTiles,
<<<<<<< HEAD
    startingIndex,
    endingIndex: determineEndingIndex(page, pageSize),
=======
    startingIndex: selectedStartingIndex || startingIndex,
    endingIndex: determineEndingIndex(selectedPage || page, pageSize, filteredTiles),
>>>>>>> 4615e4ac
  };
};

/** here's what the state looks like
 * 
 *  { 
 *  page: PropTypes.number,
    pageSize: PropTypes.number,
    searchState: PropTypes.string,
    selectedTileId: PropTypes.string,
    // original tile data
    tiles: PropTypes.array,
    // filtered tiles have any search applied
    filteredTiles: PropTypes.array,
    startingIndex: PropTypes.number,
    endingIndex: PropTypes.number,
  }
 * 
 */
export const tileCatalogReducer = (state = {}, action) => {
  switch (action.type) {
    case TILE_ACTIONS.PAGE_CHANGE: {
      const { pageSize } = state;
      const page = action.payload;
      const startingIndex = (page - 1) * pageSize;
      const endingIndex = determineEndingIndex(page, pageSize);

      return {
        ...state,
        startingIndex,
        endingIndex,
        // set the selected tile id if the page changes
        selectedTileId: null,
        page,
      };
    }
    case TILE_ACTIONS.SEARCH: {
      const searchState = action.payload;
      const { pageSize } = state;
      const filteredTiles = searchData(state.tiles, searchState);
      return {
        ...state,
        searchState,
        filteredTiles,
        // reset the page and indexes
        page: 1,
        startingIndex: 0,
        endingIndex: (pageSize || filteredTiles.length) - 1,
        // Set the selected tile id if the search changes the data
        selectedTileId: null,
      };
    }
    case TILE_ACTIONS.SELECT:
      return {
        ...state,
        selectedTileId: action.payload,
      };
    case TILE_ACTIONS.RESET:
      return determineInitialState(action.payload);
    default:
      return state;
  }
};<|MERGE_RESOLUTION|>--- conflicted
+++ resolved
@@ -38,13 +38,8 @@
     tiles,
     // filtered tiles have any search applied
     filteredTiles,
-<<<<<<< HEAD
-    startingIndex,
-    endingIndex: determineEndingIndex(page, pageSize),
-=======
     startingIndex: selectedStartingIndex || startingIndex,
-    endingIndex: determineEndingIndex(selectedPage || page, pageSize, filteredTiles),
->>>>>>> 4615e4ac
+    endingIndex: determineEndingIndex(selectedPage || page, pageSize),
   };
 };
 
