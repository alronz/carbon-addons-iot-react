import moment from 'moment';
<<<<<<< HEAD
=======
import uuidv1 from 'uuid/v1';
import isNil from 'lodash/isNil';
import every from 'lodash/every';
import omit from 'lodash/omit';
>>>>>>> 81784292

/** Generate fake values for my line chart */
export const generateSampleValues = (series, timeDataSourceId, timeGrain = 'day') => {
  const attributeNames = series.map(line => line.dataSourceId);

  let count = 7;
  switch (timeGrain) {
    case 'hour':
      count = 24;
      break;
    case 'day':
      count = 7;
      break;
    case 'week':
      count = 4;
      break;
    case 'month':
      count = 12;
      break;
    case 'year':
      count = 5;
      break;
    default:
      count = 7;
      break;
  }
  const now = moment().subtract(count, timeGrain);
  const sampleValues = Array(count).fill(1);
  return sampleValues.map(() => ({
    [timeDataSourceId]: now.add(1, timeGrain).valueOf(),
    ...attributeNames.reduce((allAttributes, attribute) => {
      allAttributes[attribute] = Math.random() * 100; // eslint-disable-line
      return allAttributes;
    }, {}),
  }));
};

/**
 * Is every value empty except timestamp in the data
 * @param {} values
 * @param {*} timeDataSourceId
 */
export const isValuesEmpty = (values, timeDataSourceId) =>
  every(values, dataPoint =>
    every(Object.values(omit(dataPoint, [timeDataSourceId])), value => isNil(value))
  );

/**
 * Generate fake data to fill table columns for the preview mode of the table in the dashboard
 * @param {*} columns
 */
export const generateTableSampleValues = (id, columns) => {
  const sampleValues = Array(10).fill(1);
  return sampleValues.map((item, index) => ({
    id: `sample-values-${id}-${index}`,
    values: columns.reduce((obj, column) => {
      obj[column.dataSourceId] = column.type === 'TIMESTAMP' ? 'hh:mm:ss' : '--'; // eslint-disable-line
      return obj;
    }, {}),
  }));
};<|MERGE_RESOLUTION|>--- conflicted
+++ resolved
@@ -1,11 +1,7 @@
 import moment from 'moment';
-<<<<<<< HEAD
-=======
-import uuidv1 from 'uuid/v1';
 import isNil from 'lodash/isNil';
 import every from 'lodash/every';
 import omit from 'lodash/omit';
->>>>>>> 81784292
 
 /** Generate fake values for my line chart */
 export const generateSampleValues = (series, timeDataSourceId, timeGrain = 'day') => {
