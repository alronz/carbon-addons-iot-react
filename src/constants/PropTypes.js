--- conflicted
+++ resolved
@@ -125,11 +125,9 @@
     selectSeverityPlaceholder: PropTypes.string,
     searchPlaceholder: PropTypes.string,
     filterButtonAria: PropTypes.string,
-<<<<<<< HEAD
     defaultFilterStringPlaceholdText: PropTypes.string,
     downloadIconDescription: PropTypes.string,
-=======
->>>>>>> 970b4473
+
   }),
 };
 
