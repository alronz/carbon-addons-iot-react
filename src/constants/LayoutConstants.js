--- conflicted
+++ resolved
@@ -1,9 +1,4 @@
 export const COLORS = {
-<<<<<<< HEAD
-  RED: 'rgb(221,95,138)',
-  BLUE: 'rgb(124,210,210)',
-  PURPLE: 'rgb(127,77,240)',
-=======
   RED: 'rgb(217,3,103)',
   BLUE: 'rgb(25,98,253)',
   YELLOW: 'rgb(254,213,34)',
@@ -11,7 +6,6 @@
   TEAL: '#009C98',
   MAGENTA: '#EE538B',
   CYAN: '#0072C3',
->>>>>>> 78e07883
 };
 
 export const CARD_SIZES = {
