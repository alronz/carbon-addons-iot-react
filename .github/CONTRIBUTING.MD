# Setting up the project

if you don't already have yarn on your Mac then '**brew install yarn**' first

```bash
yarn install
```

## Exploring components

To explore our components and their documentation we use storybook. To start the storybook server, run: `yarn start` then open a browser to <http://localhost:3000>.

## Adding a new component

You're ready to add a new component to this library, THANK YOU! However, this is only a [PRESENTATIONAL](https://medium.com/@dan_abramov/smart-and-dumb-components-7ca2f9a7c7d0) component library. Please do not add components with any dependencies on internationalization libraries, redux, or react-router.

<<<<<<< HEAD
## Dependencies
=======
## For all new components and features

For a component request or feature enhancement to be considered ‘ready to implement’, a design spec and usage guidance should be provided in the issue. Associated code pull requests will not be merged without these artifacts. 

## Submitting PRs and Commits
>>>>>>> 3e0952f0

Dependencies must be added via `yarn add <packageName>`. Please do not use `npm install <packageName>`.

When adding new `dependencies` or `devDependencies` to the codebase, the associated pull request should include justification for the package and the alternatives considered.

Any change to `dependencies` (including version bumps) will impact consumers that are required to go through open source approvals within their organization. This approval process is not always a trivial task. `devDependencies` are less of a concern as they are not included in the exported package.

## Submitting pull requests and commits

We require all commits to follow the [conventional commit](https://www.conventionalcommits.org/en/v1.0.0-beta.2/#summary) format. You won't be able to create a commit unless you follow those rules. The [recent commits in the repository](https://github.com/IBM/carbon-addons-iot-react/commits/master) show examples of the format and how it's generally used.

Commits are not required to contain a link to an issue. If you choose to do so, you can avoid the 72 character limit by placing the link in the body of the commit. Example:

```sh
git commit -m "fix(table): columns need unique ids" -m "#123"
```

Pull requests must contain a link to a relevant issue. If applicable, [automatically close issues from PRs via the keywords](https://help.github.com/en/articles/closing-issues-using-keywords).

## Styling new components

We've decided to use [styled-components](https://www.styled-components.com/) to apply css styles to our React components. Please don't add any new CSS-in-JS library as a dependency.

## Testing changes

We have an automated unit test bucket that runs when you execute `yarn test:watch`.
Before every push, we automatically run our test suite and take snapshots of all of our current component fixtures. If you have made visual changes to a component, our tests will
fail because the snapshots will no longer match. You will be prevented from pushing to git until you fix this error.

## Updating snapshots

After the unit test engine has detected a snapshot difference, all snapshots can be updated by running `yarn test:update`.
_Do not blindly update snapshots to pass the testcase._ Make sure the detected change is intentional and not unintentional before updating the snapshot.

## Minimum code coverage

We enforce code coverage thresholds in our project. If you add code but do not cover it with unit tests, the git push may fail because we have fallen under our code coverage thresholds. Please add storybook stories or unit tests to cover your new code before checking in. _Do not reduce the code coverage threshold to get around this constraint._
To understand what lines of code are NOT covered by our current testcases, open the coverage/index.html file in a browser and investigate.

## Setting up VSCode to share our settings and extensions

We're using some pretty cool VSCode extensions to make our internal development easier. If you'd like to reuse the same ones follow these instructions!

<http://shanalikhan.github.io/2015/12/15/Visual-Studio-Code-Sync-Settings.html>

Here's our Gist ID to download/share settings from:
5e3fb697c29f2aaa058145a3349a8229

After installing the VSCode Sync, restart VSCode, go to the Command Palette
and search for Sync. Select Sync : Advanced Options-> Sync : Download Settings from Public GIST

Then Sync : Download Settings. It will ask you for a Public GIST URL, here it is.

Here's the Public GIST URL:
<https://gist.github.com/scottdickerson/5e3fb697c29f2aaa058145a3349a8229><|MERGE_RESOLUTION|>--- conflicted
+++ resolved
@@ -14,15 +14,11 @@
 
 You're ready to add a new component to this library, THANK YOU! However, this is only a [PRESENTATIONAL](https://medium.com/@dan_abramov/smart-and-dumb-components-7ca2f9a7c7d0) component library. Please do not add components with any dependencies on internationalization libraries, redux, or react-router.
 
-<<<<<<< HEAD
-## Dependencies
-=======
 ## For all new components and features
 
-For a component request or feature enhancement to be considered ‘ready to implement’, a design spec and usage guidance should be provided in the issue. Associated code pull requests will not be merged without these artifacts. 
+For a component request or feature enhancement to be considered ‘ready to implement’, a design spec and usage guidance should be provided in the issue. Associated code pull requests will not be merged without these artifacts.
 
-## Submitting PRs and Commits
->>>>>>> 3e0952f0
+## Dependencies
 
 Dependencies must be added via `yarn add <packageName>`. Please do not use `npm install <packageName>`.
 
