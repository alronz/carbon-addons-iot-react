--- conflicted
+++ resolved
@@ -36,10 +36,10 @@
     "styled-components": "^4.1.3"
   },
   "peerDependencies": {
-    "react": "^15.3.2 || ^16.1.0",
     "carbon-components": "^9.x",
     "carbon-components-react": "^6.x",
-    "carbon-icons": "^7.x"
+    "carbon-icons": "^7.x",
+    "react": "^15.3.2 || ^16.1.0"
   },
   "devDependencies": {
     "@babel/core": "^7.0.0",
@@ -81,12 +81,9 @@
     "babel-eslint": "^10.0.1",
     "babel-jest": "^23.6.0",
     "babel-loader": "^8.0.5",
-<<<<<<< HEAD
     "babel-plugin-lodash": "^3.3.4",
     "babel-plugin-react-docgen": "^2.0.0",
-=======
     "babel-plugin-require-context-hook": "^1.0.0",
->>>>>>> bdf1d849
     "babel-plugin-styled-components": "^1.10.0",
     "carbon-components": "^9.48.2",
     "carbon-components-react": "6.74.0",
@@ -107,6 +104,8 @@
     "eslint-plugin-react": "^7.12.2",
     "husky": "^1.3.1",
     "jest": "^23.6.0",
+    "jest-styled-components": "^6.3.1",
+    "jsdom": "^13.1.0",
     "lint-staged": "^8.1.0",
     "lorem-ipsum": "2.0.0-alpha.2",
     "node-sass": "^4.11.0",
@@ -114,9 +113,9 @@
     "postcss-loader": "^3.0.0",
     "prettier": "^1.15.3",
     "promise": "^8.0.2",
-    "react": "^16.7.0",
-    "react-dom": "^16.7.0",
-    "react-test-renderer": "^16.7.0",
+    "react": "^16.4.0",
+    "react-dom": "^16.4.0",
+    "react-test-renderer": "^16.4.0",
     "rimraf": "^2.6.3",
     "rollup": "^1.1.0",
     "rollup-plugin-babel": "^4.3.0",
@@ -136,21 +135,6 @@
     ]
   },
   "lint-staged": {
-<<<<<<< HEAD
-    "*.{jsx,js}": [
-      "eslint --fix"
-    ],
-    "*.{scss,css,js,md}": [
-      "yarn format",
-      "git add"
-    ]
-  },
-  "prettier": {
-    "jsxBracketSameLine": true,
-    "printWidth": 80,
-    "singleQuote": true,
-    "trailingComma": "es5"
-=======
     "linters": {
       "*.{jsx,js}": [
         "eslint --fix"
@@ -161,7 +145,6 @@
       ]
     },
     "concurrent": false
->>>>>>> bdf1d849
   },
   "jest": {
     "collectCoverage": true,
@@ -181,17 +164,7 @@
       "html",
       "text-summary"
     ],
-<<<<<<< HEAD
-    "coverageReporters": [
-      "json",
-      "lcov",
-      "html",
-      "text-summary"
-    ],
-=======
->>>>>>> bdf1d849
     "setupFiles": [
-      "<rootDir>/config/polyfills.js",
       "<rootDir>/config/jest/setup.js"
     ],
     "testMatch": [
@@ -218,10 +191,6 @@
     "snapshotSerializers": [
       "enzyme-to-json/serializer"
     ]
-<<<<<<< HEAD
-  }
-=======
   },
   "version": "0.0.0-development"
->>>>>>> bdf1d849
 }