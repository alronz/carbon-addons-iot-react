--- conflicted
+++ resolved
@@ -63,17 +63,12 @@
     ]
   },
   "dependencies": {
-<<<<<<< HEAD
-    "@carbon/charts": "0.16.17",
-    "@carbon/charts-react": "0.16.17",
+    "@carbon/charts": "https://github.com/scottdickerson/carbon-charts#carbon-charts-v0.16.26-gitpkg",
+    "@carbon/charts-react": "^0.16.25",
+    "@carbon/colors": "^10.1.0",
     "@carbon/icons": "10.6.1",
     "@carbon/icons-react": "10.6.1",
     "@carbon/themes": "10.7.0",
-=======
-    "@carbon/charts": "https://github.com/scottdickerson/carbon-charts#carbon-charts-v0.16.26-gitpkg",
-    "@carbon/charts-react": "^0.16.25",
-    "@carbon/colors": "^10.1.0",
->>>>>>> d5219a12
     "ajv": "^6.10.2",
     "c3": "^0.7.1",
     "carbon-components": "10.7.3",
@@ -103,14 +98,6 @@
     "warning": "^4.0.3"
   },
   "peerDependencies": {
-<<<<<<< HEAD
-=======
-    "@carbon/icons": "^10.1.0",
-    "@carbon/icons-react": "^10.1.1",
-    "carbon-components": "^9.84.14",
-    "carbon-components-react": "^6.108.0",
-    "carbon-icons": "^7.x",
->>>>>>> d5219a12
     "d3": "^4.12.0",
     "react": "^16.8.6",
     "react-dom": "^16.8.6"
@@ -137,11 +124,6 @@
     "@babel/preset-flow": "^7.0.0",
     "@babel/preset-react": "^7.6.3",
     "@babel/runtime": "^7.0.0",
-<<<<<<< HEAD
-=======
-    "@carbon/icons": "^10.1.0",
-    "@carbon/icons-react": "^10.1.1",
->>>>>>> d5219a12
     "@commitlint/cli": "^7.2.1",
     "@commitlint/config-conventional": "^7.1.2",
     "@ibma/aat": "https://able.ibm.com/tools/dist/aat.tgz",
@@ -224,28 +206,8 @@
     "webpack": "^4.28.4",
     "whatwg-fetch": "^3.0.0"
   },
-<<<<<<< HEAD
-=======
-  "commitlint": {
-    "extends": [
-      "@commitlint/config-conventional"
-    ]
-  },
-  "lint-staged": {
-    "linters": {
-      "*.{jsx,js}": [
-        "eslint --fix"
-      ],
-      "*.{scss,css,js,md,jsx,json}": [
-        "yarn format",
-        "git add"
-      ]
-    },
-    "concurrent": false
-  },
   "resolutions": {
     "@carbon/charts": "https://github.com/scottdickerson/carbon-charts#carbon-charts-v0.16.26-gitpkg"
   },
->>>>>>> d5219a12
   "version": "0.0.0-development"
 }