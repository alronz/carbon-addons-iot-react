{
  "name": "carbon-addons-iot-react",
  "main": "lib/index.js",
  "repository": {
    "type": "git",
    "url": "https://github.com/IBM/carbon-addons-iot-react.git"
  },
  "license": "Apache-2",
  "files": [
    "lib"
  ],
  "bugs": {
    "url": "https://github.com/IBM/carbon-addons-iot-react/issues"
  },
  "scripts": {
    "build": "rollup -c",
    "build:storybook": "build-storybook",
    "format": "prettier --write \"**/*.{scss,css,js,jsx,md,ts}\"",
    "format:diff": "prettier --list-different \"**/*.{scss,css,js,jsx,md,ts}\"",
    "prepare": "yarn build",
    "storybook": "start-storybook -p 3000",
    "test": "jest",
    "test:watch": "jest --watchAll"
  },
  "husky": {
    "hooks": {
      "pre-commit": "yarn lint-staged && yarn test --runInBand",
      "commit-msg": "commitlint -E HUSKY_GIT_PARAMS"
    }
  },
  "dependencies": {
    "carbon-components": "^9.x",
    "carbon-components-react": "^6.x",
    "carbon-icons": "^7.x",
    "classnames": "^2.2.5",
    "prop-types": "^15.6.2",
    "styled-components": "^4.1.3"
  },
  "peerDependencies": {
    "react": "^15.3.2 || ^16.1.0"
  },
  "devDependencies": {
    "@babel/core": "^7.0.0",
    "@babel/plugin-proposal-class-properties": "^7.0.0",
    "@babel/plugin-proposal-decorators": "^7.0.0",
    "@babel/plugin-proposal-do-expressions": "^7.0.0",
    "@babel/plugin-proposal-export-default-from": "^7.0.0",
    "@babel/plugin-proposal-export-namespace-from": "^7.0.0",
    "@babel/plugin-proposal-function-sent": "^7.0.0",
    "@babel/plugin-proposal-json-strings": "^7.0.0",
    "@babel/plugin-proposal-logical-assignment-operators": "^7.0.0",
    "@babel/plugin-proposal-nullish-coalescing-operator": "^7.0.0",
    "@babel/plugin-proposal-numeric-separator": "^7.0.0",
    "@babel/plugin-proposal-optional-chaining": "^7.0.0",
    "@babel/plugin-proposal-pipeline-operator": "^7.0.0",
    "@babel/plugin-proposal-throw-expressions": "^7.0.0",
    "@babel/plugin-syntax-dynamic-import": "^7.0.0",
    "@babel/plugin-syntax-import-meta": "^7.0.0",
    "@babel/polyfill": "^7.2.5",
    "@babel/preset-env": "^7.0.0",
    "@babel/preset-flow": "^7.0.0",
    "@babel/preset-react": "^7.0.0",
    "@babel/runtime": "^7.0.0",
    "@commitlint/cli": "^7.2.1",
    "@commitlint/config-conventional": "^7.1.2",
    "@semantic-release/commit-analyzer": "^6.1.0",
    "@semantic-release/git": "^7.0.7",
    "@semantic-release/npm": "^5.1.3",
    "@semantic-release/release-notes-generator": "^7.1.4",
    "@storybook/addon-a11y": "^4.1.4",
    "@storybook/addon-actions": "^4.1.4",
    "@storybook/addon-info": "^4.1.4",
    "@storybook/addon-links": "^4.1.4",
    "@storybook/addon-storyshots": "^4.1.6",
    "@storybook/addons": "^4.1.4",
    "@storybook/react": "^4.1.4",
    "autoprefixer": "^9.4.4",
    "babel-core": "^7.0.0-bridge.0",
    "babel-eslint": "^10.0.1",
    "babel-jest": "^23.6.0",
    "babel-loader": "^8.0.5",
    "babel-plugin-require-context-hook": "^1.0.0",
    "babel-plugin-styled-components": "^1.10.0",
    "css-loader": "^2.1.0",
    "enzyme": "^3.8.0",
    "enzyme-adapter-react-16": "^1.7.1",
    "enzyme-to-json": "^3.3.5",
    "eslint": "^5.11.1",
    "eslint-config-airbnb": "^17.1.0",
    "eslint-config-prettier": "^3.3.0",
    "eslint-plugin-babel": "^5.3.0",
    "eslint-plugin-import": "^2.14.0",
    "eslint-plugin-jest": "^22.1.2",
    "eslint-plugin-jsx-a11y": "^6.1.2",
    "eslint-plugin-lodash": "^5.1.0",
    "eslint-plugin-prettier": "^3.0.1",
    "eslint-plugin-react": "^7.12.2",
    "husky": "^1.3.1",
    "jest": "^23.6.0",
    "lint-staged": "^8.1.0",
    "node-sass": "^4.11.0",
    "object-assign": "^4.1.1",
    "postcss-loader": "^3.0.0",
    "prettier": "^1.15.3",
    "promise": "^8.0.2",
    "react": "^16.7.0",
    "react-dom": "^16.7.0",
    "react-test-renderer": "^16.7.0",
    "rimraf": "^2.6.3",
    "rollup": "^1.1.0",
    "rollup-plugin-babel": "^4.3.0",
    "rollup-plugin-commonjs": "^9.2.0",
    "rollup-plugin-filesize": "^6.0.0",
    "rollup-plugin-node-resolve": "^4.0.0",
    "rollup-plugin-replace": "^2.1.0",
    "rollup-plugin-uglify": "^6.0.1",
    "sass-loader": "^7.1.0",
    "semantic-release": "^15.13.2",
    "style-loader": "^0.23.1",
    "whatwg-fetch": "^3.0.0"
  },
  "commitlint": {
    "extends": [
      "@commitlint/config-conventional"
    ]
  },
  "lint-staged": {
    "linters": {
      "*.{jsx,js}": [
        "eslint --fix"
      ],
      "*.{scss,css,js,md,jsx,json}": [
        "yarn format",
        "git add"
      ]
    },
    "concurrent": false
  },
  "jest": {
    "collectCoverage": true,
<<<<<<< HEAD
    "collectCoverageFrom": ["src/components/**/*.js?(x)", "!src/**/*-story.js"],
    "coveragePathIgnorePatterns": ["/node_modules/", "/lib/", "/coverage/"],
    "coverageReporters": ["json", "lcov", "html", "text-summary"],
=======
    "collectCoverageFrom": [
      "src/components/**/*.js?(x)",
      "!**/node_modules/**",
      "!**/lib/**",
      "!**/coverage/**"
    ],
    "coverageReporters": [
      "json",
      "lcov",
      "html",
      "text-summary"
    ],
>>>>>>> 7e7cd488
    "setupFiles": [
      "<rootDir>/config/polyfills.js",
      "<rootDir>/config/jest/setup.js"
    ],
    "testMatch": [
      "<rootDir>/**/__tests__/**/*.js?(x)",
      "<rootDir>/**/?(*-)(spec|test).js?(x)"
    ],
    "testURL": "http://localhost",
    "transform": {
      "^.+\\.jsx?$": "babel-jest",
      "^.+\\.s?css$": "<rootDir>/config/jest/cssTransform.js",
      "^(?!.*\\.(js|jsx|css|json)$)": "<rootDir>/config/jest/fileTransform.js"
    },
    "testPathIgnorePatterns": [
      "/config/",
      "/lib/"
    ],
    "transformIgnorePatterns": [
      "[/\\\\]node_modules[/\\\\].+\\.(js|jsx)$"
    ],
    "moduleFileExtensions": [
      "js",
      "json"
    ],
    "snapshotSerializers": [
      "enzyme-to-json/serializer"
    ]
  },
  "version": "0.0.0-development"
}<|MERGE_RESOLUTION|>--- conflicted
+++ resolved
@@ -138,16 +138,14 @@
   },
   "jest": {
     "collectCoverage": true,
-<<<<<<< HEAD
-    "collectCoverageFrom": ["src/components/**/*.js?(x)", "!src/**/*-story.js"],
-    "coveragePathIgnorePatterns": ["/node_modules/", "/lib/", "/coverage/"],
-    "coverageReporters": ["json", "lcov", "html", "text-summary"],
-=======
     "collectCoverageFrom": [
       "src/components/**/*.js?(x)",
-      "!**/node_modules/**",
-      "!**/lib/**",
-      "!**/coverage/**"
+      "!src/**/*-story.js"
+    ],
+    "coveragePathIgnorePatterns": [
+      "/node_modules/",
+      "/lib/",
+      "/coverage/"
     ],
     "coverageReporters": [
       "json",
@@ -155,7 +153,6 @@
       "html",
       "text-summary"
     ],
->>>>>>> 7e7cd488
     "setupFiles": [
       "<rootDir>/config/polyfills.js",
       "<rootDir>/config/jest/setup.js"
