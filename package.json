--- conflicted
+++ resolved
@@ -25,19 +25,11 @@
     "prepare": "yarn build",
     "start": "yarn storybook",
     "storybook": "start-storybook -p 3000 -s public/development",
-<<<<<<< HEAD
-    "test": "cross-env NODE_OPTIONS='--max-old-space-size=8096' jest --detectOpenHandles",
-    "test:a11y": "jest --testPathPattern='src\\/([^\\s]+)\\/([a-zA-Z0-9\\s_\\\\.\\-\\(\\):])+(\\.test\\.a11y\\.)+(js|jsx)$'",
-    "test:watch": "cross-env NODE_OPTIONS='--max-old-space-size=8096' jest  --watch --verbose",
-    "test:update": "cross-env NODE_OPTIONS='--max-old-space-size=8096' jest  --updateSnapshot",
-    "test:clear": "jest --clearCache"
-=======
-    "test": "TZ=America/Chicago jest --detectOpenHandles",
-    "test:a11y": "TZ=America/Chicago jest --testPathPattern='src\\/([^\\s]+)\\/([a-zA-Z0-9\\s_\\\\.\\-\\(\\):])+(\\.test\\.a11y\\.)+(js|jsx)$'",
-    "test:watch": "TZ=America/Chicago jest --watchAll --runInBand --verbose",
-    "test:update": "TZ=America/Chicago jest --updateSnapshot",
-    "test:clear": "TZ=America/Chicago jest --clearCache"
->>>>>>> 1cea1b99
+    "test": "cross-env TZ=America/Chicago NODE_OPTIONS='--max-old-space-size=8096' jest --detectOpenHandles",
+    "test:a11y": "cross-env TZ=America/Chicago jest --testPathPattern='src\\/([^\\s]+)\\/([a-zA-Z0-9\\s_\\\\.\\-\\(\\):])+(\\.test\\.a11y\\.)+(js|jsx)$'",
+    "test:watch": "cross-env TZ=America/Chicago NODE_OPTIONS='--max-old-space-size=8096' jest  --watch --verbose",
+    "test:update": "cross-env TZ=America/Chicago NODE_OPTIONS='--max-old-space-size=8096' jest  --updateSnapshot",
+    "test:clear": "cross-env TZ=America/Chicago jest --clearCache"
   },
   "stylelint": {
     "extends": "stylelint-config-recommended-scss",
